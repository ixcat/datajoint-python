--- conflicted
+++ resolved
@@ -38,18 +38,6 @@
 PREFIX = environ.get('DJ_TEST_DB_PREFIX', 'djtest')
 conn_root = dj.conn(**CONN_INFO_ROOT)
 
-<<<<<<< HEAD
-# create user if necessary on mysql8
-if LooseVersion(conn_root.query("select @@version;").fetchone()[0]) >= LooseVersion('8.0.0'):
-    conn_root.query("CREATE USER IF NOT EXISTS 'datajoint'@'%%';")
-    conn_root.query("CREATE USER IF NOT EXISTS 'djview'@'%%';")
-
-# grant permissions. For mysql5.6/5.7 this also automatically creates user if not exists
-conn_root.query(
-    "GRANT ALL PRIVILEGES ON `djtest%%`.* TO 'datajoint'@'%%' IDENTIFIED BY 'datajoint';")
-conn_root.query(
-    "GRANT SELECT ON `djtest%%`.* TO 'djview'@'%%' IDENTIFIED BY 'djview';")
-=======
 if LooseVersion(conn_root.query(
         "select @@version;").fetchone()[0]) >= LooseVersion('8.0.0'):
     # create user if necessary on mysql8
@@ -87,7 +75,6 @@
         IDENTIFIED BY 'djssl'
         REQUIRE SSL;
         """)
->>>>>>> 7060d9e8
 
 
 def setup_package():
