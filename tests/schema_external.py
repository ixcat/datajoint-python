--- conflicted
+++ resolved
@@ -26,20 +26,7 @@
     'aws_access_key_id': '1234567',
     'aws_secret_access_key': 'deadbeef'}
 
-<<<<<<< HEAD
-dj.config['external-cache-s3'] = {
-    'protocol': 'cache-s3',
-    'bucket': 'testbucket.datajoint.io',
-    'location': '/datajoint-projects/test',
-    'aws_access_key_id': '1234567',
-    'aws_secret_access_key': 'deadbeef'}
-
-dj.config['external-cache'] = {
-    'protocol': 'cache',
-    'location': './cache'}
-=======
 dj.config['cache'] = tempfile.mkdtemp('dj-cache')
->>>>>>> a577bb5c
 
 
 @schema
