import numpy as np
from decimal import Decimal
from datetime import datetime
from datajoint.blob import pack, unpack
from numpy.testing import assert_array_equal
from nose.tools import assert_equal, assert_true


def test_pack():
<<<<<<< HEAD
    x = 32
    assert_equal(x, unpack(pack(x)), "Numbers don't match!")

    x = 32.0
    assert_equal(x, unpack(pack(x)), "Numbers don't match!")

    x = np.float32(32.0)
    assert_equal(x, unpack(pack(x)), "Numbers don't match!")
=======

    x = np.float32(32.3)
    assert_equal(x, unpack(pack(x)), "Scalars do not match!")

    x = np.int32(-32)
    assert_equal(x, unpack(pack(x)), "Scalars do not match!")

    x = np.uint32(32)
    assert_equal(x, unpack(pack(x)), "Scalars do not match!")

    x = np.int16(-321)
    assert_equal(x, unpack(pack(x)), "Scalars do not match!")

    x = np.uint16(323)
    assert_equal(x, unpack(pack(x)), "Scalars do not match!")

    x = np.int8(-32)
    assert_equal(x, unpack(pack(x)), "Scalars do not match!")

    x = np.uint8(12)
    assert_equal(x, unpack(pack(x)), "Scalars do not match!")

    x = np.int64(-132)
    assert_equal(x, unpack(pack(x)), "Scalars do not match!")

    x = np.uint64(32)
    assert_equal(x, unpack(pack(x)), "Scalars do not match!")

    x = 10.0
    assert_equal(x, unpack(pack(x)), "Scalars do not match!")

    x = 10
    assert_equal(x, unpack(pack(x)), "Scalars do not match!")
>>>>>>> 90399e2f

    x = np.random.randn(8, 10)
    assert_array_equal(x, unpack(pack(x)), "Arrays do not match!")

    x = np.random.randn(10)
    assert_array_equal(x, unpack(pack(x)), "Arrays do not match!")

    x = np.float32(np.random.randn(3, 4, 5))
    assert_array_equal(x, unpack(pack(x)), "Arrays do not match!")

    x = np.int16(np.random.randn(1, 2, 3))
    assert_array_equal(x, unpack(pack(x)), "Arrays do not match!")

    x = {'name': 'Anonymous', 'age': 15}
    assert_true(x == unpack(pack(x), as_dict=True), "Dict do not match!")

    x = [1, 2, 3, 4]
    assert_array_equal(x, unpack(pack(x)), "List did not pack/unpack correctly")

    x = [1, 2, 3, 4]
    assert_array_equal(x, unpack(pack(x.__iter__())), "Iterator did not pack/unpack correctly")

    x = Decimal('1.24')
    assert_true(float(x) == unpack(pack(x)), "Decimal object did not pack/unpack correctly")

    x = datetime.now()
    assert_true(str(x) == unpack(pack(x)), "Datetime object did not pack/unpack correctly")



def test_complex():
    z = np.random.randn(8, 10) + 1j*np.random.randn(8,10)
    assert_array_equal(z, unpack(pack(z)), "Arrays do not match!")

    z = np.random.randn(10) + 1j*np.random.randn(10)
    assert_array_equal(z, unpack(pack(z)), "Arrays do not match!")

    x = np.float32(np.random.randn(3, 4, 5)) + 1j*np.float32(np.random.randn(3, 4, 5))
    assert_array_equal(x, unpack(pack(x)), "Arrays do not match!")

    x = np.int16(np.random.randn(1, 2, 3)) + 1j*np.int16(np.random.randn(1, 2, 3))
    assert_array_equal(x, unpack(pack(x)), "Arrays do not match!")<|MERGE_RESOLUTION|>--- conflicted
+++ resolved
@@ -7,50 +7,13 @@
 
 
 def test_pack():
-<<<<<<< HEAD
-    x = 32
-    assert_equal(x, unpack(pack(x)), "Numbers don't match!")
 
-    x = 32.0
-    assert_equal(x, unpack(pack(x)), "Numbers don't match!")
+    for x in (32, -3.7e-2, np.float64(3e31), -np.inf, np.int8(-3), np.uint8(-1),
+              np.int16(-33), np.uint16(-33), np.int32(-3), np.uint32(-1), np.int64(373), np.uint64(-3)):
+        assert_equal(x, unpack(pack(x)), "Scalars don't match!")
 
-    x = np.float32(32.0)
-    assert_equal(x, unpack(pack(x)), "Numbers don't match!")
-=======
-
-    x = np.float32(32.3)
-    assert_equal(x, unpack(pack(x)), "Scalars do not match!")
-
-    x = np.int32(-32)
-    assert_equal(x, unpack(pack(x)), "Scalars do not match!")
-
-    x = np.uint32(32)
-    assert_equal(x, unpack(pack(x)), "Scalars do not match!")
-
-    x = np.int16(-321)
-    assert_equal(x, unpack(pack(x)), "Scalars do not match!")
-
-    x = np.uint16(323)
-    assert_equal(x, unpack(pack(x)), "Scalars do not match!")
-
-    x = np.int8(-32)
-    assert_equal(x, unpack(pack(x)), "Scalars do not match!")
-
-    x = np.uint8(12)
-    assert_equal(x, unpack(pack(x)), "Scalars do not match!")
-
-    x = np.int64(-132)
-    assert_equal(x, unpack(pack(x)), "Scalars do not match!")
-
-    x = np.uint64(32)
-    assert_equal(x, unpack(pack(x)), "Scalars do not match!")
-
-    x = 10.0
-    assert_equal(x, unpack(pack(x)), "Scalars do not match!")
-
-    x = 10
-    assert_equal(x, unpack(pack(x)), "Scalars do not match!")
->>>>>>> 90399e2f
+    x = np.nan
+    assert_true(np.isnan(unpack(pack(x))), "nan scalar did not match!")
 
     x = np.random.randn(8, 10)
     assert_array_equal(x, unpack(pack(x)), "Arrays do not match!")
