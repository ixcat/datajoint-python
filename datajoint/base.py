import imp
import re
import numpy as np
from enum import Enum
from .core import DataJointError, from_camel_case
from .relational import _Relational
from .heading import Heading
import logging


# table names have prefixes that designate their roles in the processing chain
logger = logging.getLogger(__name__)

Role = Enum('Role','manual lookup imported computed job')
rolePrefix = {
    Role.manual   : '',
    Role.lookup   : '#',
    Role.imported : '_',
    Role.computed : '__',
    Role.job      : '~'
    }
prefixRole = dict(zip(rolePrefix.values(),rolePrefix.keys()))

mysql_constants = ['CURRENT_TIMESTAMP']


class Base(_Relational):
    """
    datajoint.Base integrates all data manipulation and data declaration functions.
    An instance of the class provides an interface to a single table in the database.

    An instance of the class can be produce in two ways:
        1. direct instantiation  (used mostly for debugging and odd jobs)
        2. instantiation from a derived class (regular recommended use)

    With direct instantiation, instance parameters must be explicitly specified.
    With a derived class, all the instance parameters are taken from the module
    of the deriving class. The module must declare the connection object conn.
    The name of the deriving class is used as the table's className.

    The table associated with an instance of Base is identified by the className
    property, which is a string in CamelCase. The actual table name is obtained 
    by converting className from CamelCase to underscore_separated_words and 
    prefixing according to the table's role.
    
    The table declaration can be specified in the doc string of the inheriting 
    class, in the DataJoint table declaration syntax. 
    
    Base also implements the methods insert and delete to insert and delete tuples
    from the table. It can also be an argument in relational operators: restrict, 
    join, pro, and aggr.  See class _Relational.
    
    Base instances return their table's heading by looking it up in the connection
    object. This ensures that Base instances contain the current table definition
    even after tables are modified after the instance is created.
    """

    def __init__(self, conn=None, dbname=None, className=None, declaration=None):
        if self.__class__ is Base:
            # instantiate without subclassing
            if not (conn and dbname and className):
                raise DataJointError('Missing argument: please specify conn, dbname, and className.')
            self.className = className
            self.conn = conn
            self.dbname = dbname
            self.declaration = declaration
            if dbname not in self.conn.modules:    # register with a fake module, enclosed in backquotes
                self.conn.bind('`{0}`'.format(dbname), dbname)
        else:
            # instantiate a derived class
            if conn or dbname or className or declaration:
                raise DataJointError('With derived classes, constructor arguments are ignored')
            self.className = self.__class__.__name__
            module = imp.importlib.import_module(self.__module__)
            try:
                self.conn = module.conn
            except AttributeError:
                raise DataJointError("Please define object 'conn' in '{}'.".format(self.__module__))
            try:
                self.dbname = self.conn.dbnames[self.__module__]
            except KeyError:
<<<<<<< HEAD
                raise DataJointError('Module {} is not bound to a database. See datajoint.connection.bind'.format(self.__module__))
=======
                raise DataJointError('Module %s is not bound to a database. See datajoint.connection.bind' % self.__module__)
            # take table declaration from the deriving class' doc string
>>>>>>> 128b2df4
            self.declaration = self.__doc__


    def insert(self, tup, ignoreErrors=False, replace=False):
        """
        insert one tuple.  tup can be an iterable in matching order, a dict with named fields, or an np.void.

        EXAMPLE:
        b = djtest.Subject()
        b.insert(dict(subject_id=7,species="mouse",real_id=1007,date_of_birth="2014-09-01"))
        """
        if issubclass(type(tup),tuple) or issubclass(type(tup),list):
           valueList = ','.join([repr(q) for q in tup])
           fieldList = '`'+'`,`'.join(self.heading.names[0:len(tup)])+'`'
        elif issubclass(type(tup),dict):
            valueList = ','.join([repr(tup[q]) for q in self.heading.names if q in tup])
            fieldList = '`'+'`,`'.join([q for q in self.heading.names if q in tup])+'`'
        elif issubclass(type(tup),np.void):
            valueList = ','.join([repr(tup[q]) for q in self.heading.names if q in tup])
            fieldList = '`'+'`,`'.join(tup.dtype.fields)+'`'
        else:
            raise DataJointError('Datatype %s cannot be inserted' % type(tup))
<<<<<<< HEAD
        if replace:
            sql = 'REPLACE'
        elif ignoreErrors:
            sql = 'INSERT IGNORE'
        else:
            sql = 'INSERT'
        sql += " INTO %s (%s) VALUES (%s)" % (self.full_table_name, fieldList, valueList)
        logger.info(sql)
        self.conn.query(sql)


    def drop(self):
        """
        drop table
        """
        # TODO make cascading
        self.conn.query('DROP TABLE %s' % self.full_table_name)
        self.conn.clear_dependencies(dbname=self.dbname)
        self.conn.load_headings(dbname=self.dbname, force=True)


    def _compile(self):
        """
        Compiles SQL string and heading for the table to be
        used in relational algebra
        """
        return self.full_table_name + self._whereClause, self.heading

=======
        
        self.conn.query("INSERT INTO %s (%s) VALUES (%s)" % 
            (self.fullTableName, fieldList, valueList))
        
    
    @property    
    def sql(self):
        return self.fullTableName + self._whereClause
                
    @property
    def heading(self):
        self.declare()
        return self.conn.headings[self.dbname][self.table]
>>>>>>> 128b2df4

    @property
    def is_declared(self):
        "True if table is found in the database"
        self.conn.load_headings(self.dbname)
        return self.className in self.conn.tableNames[self.dbname]

    @property
    def table(self):
        self.declare()
        return self.conn.tableNames[self.dbname][self.className]

    @property
<<<<<<< HEAD
    def heading(self):
        self.declare()
        return self.conn.headings[self.dbname][self.table]

    @property
    def full_table_name(self):
=======
    def fullTableName(self):
>>>>>>> 128b2df4
        return '`%s`.`%s`' % (self.dbname, self.table)

    @property
    def full_class_name(self):
        return '{}.{}'.format(self.__module__, self.className)

    @property
    def primary_key(self):
        return self.heading.primary_key

    def declare(self):
        """
        Declare the table in database if it doesn't already exist.
        """
        if not self.is_declared:
            self._declare()
            if not self.is_declared:
                raise DataJointError('Table could not be declared for %s' % self.className)

    """
    Data Definition Functionalities
    """
    def set_table_comment(self, newComment):
        """
        Update the table comment in the table declaration.
        """
        # TODO: add verification procedure
        self.alter('COMMENT="%s"' % newComment)

    def add_attribute(self, definition, first=False,  after=''):
        """
        Add a new attribute to the table. A full line from the
        table definition is passed in as "definition".

        The definition can specify where to place the new attribute.
        Make after="First" to add the attribute as the first attribute
        or "AFTER `attribute`" to place it after an existing attribute.
        """
        position = ' FIRST' if first else (' AFTER %s' % after if after else '')
        sql = self._field_to_SQL(self._parse_attr_def(definition))
        self._alter('ADD COLUMN %s%s' % (sql[:-2], position))

    def drop_attribute(self, attrName):
        """
        Drop the attribute attrName from this table
        """
        self._alter('DROP COLUMN `%s`' % attrName)

    def alter_attribute(self, attrName, newDefinition):
        """
        Alter the definition of the field attrName in
        this table using the newDefinition.
        """
        sql = self._field_to_SQL(self._parse_attr_def(newDefinition))
        self._alter('CHANGE COLUMN `%s` %s' % (attrName, sql[:-2]))


    @classmethod
<<<<<<< HEAD
    def get_base(cls, conn, module, className):
        """load relvar from module if available"""
=======
    def getBase(cls, conn, module, className):
        """
        load base relation from module.  If the base relation is not defined in
        the module, then construct it using Base constructor.
        """
>>>>>>> 128b2df4
        modObj = imp.importlib.__import__(module)
        try:
            ret = getattr(modObj, className)()
        except KeyError:
            ret = cls(conn=conn, dbname=conn.schemas[module], className=className)
        return ret


    #////////////////////////////////////////////////////////////
    # Private Methods
    #////////////////////////////////////////////////////////////

    def _field_to_SQL(self, field):
        """
        Converts an attribute definition tuple into SQL code
        """
        if field.isNullable:
            default = 'DEFAULT NULL'
        else:
            default = 'NOT NULL'
            # if some default specified
            if field.default:
                # enclose value in quotes (even numeric), except special SQL values
                # or values already enclosed by the user
                if field.default.upper() in mysql_constants or field.default[:1] in ["'", '"']:
                    default = '%s DEFAULT %s' % (default, field.default)
                else:
                    default = '%s DEFAULT "%s"' % (default, field.default)

        # TODO: escape instead! - same goes for Matlab side implementation
        assert not any((c in r'\"' for c in field.comment)), \
            'Illegal characters in attribute comment "%s"' % field.comment

        return '`{name}` {type} {default} COMMENT "{comment}",\n'.format(\
            name=field.name, type=field.type, default=default, comment=field.comment)

    def _alter(self, alterStatement):
        """
        Execute ALTER TABLE statment for this table. The schema
        will be reloaded within the connection object.
        """
        sql = 'ALTER TABLE %s %s' % (self.full_table_name, alterStatement)
        self.conn.query(sql)
        self.conn.load_headings(self.dbname, force=True)
        # TODO: place table definition sync mechanism

    def _declare(self):
        """
        _declare is called when no table in the database matches this object
        """
        tableInfo, parents, referenced, fieldDefs, indexDefs = self._parse_declaration()
        fullName = tableInfo['module'] + '.' + tableInfo['className']
        clsName = self.__module__ + '.' + self.className
        if not fullName == clsName:
            raise DataJointError('Table name {} does not match the declared' \
                                 'name {}'.format(clsName, fullName))

        # compile the CREATE TABLE statement
        # TODO: support prefix
        tableName = rolePrefix[tableInfo['tier']] + from_camel_case(self.className)
        sql = 'CREATE TABLE `%s`.`%s` (\n' % (self.dbname, tableName)

        # add inherited primary key fields
        primaryKeyFields = set()
        nonKeyFields = set()
        for p in parents:
            for key in p.primary_key:
                field = p.heading[key]
                if field.name not in primaryKeyFields:
                    primaryKeyFields.add(field.name)
                    sql += self._field_to_SQL(field)
                else:
                    logger.debug('Field definition of {} in {} ignored'.format(
                        field.name, p.full_class_name))

        # add newly defined primary key fields
        for field in (f for f in fieldDefs if f.isKey):
            if field.isNullable:
                raise DataJointError('Primary key {} cannot be nullable'.format(
                    field.name))
            if field.name in primaryKeyFields:
                raise DataJointError('Duplicate declaration of the primary key '\
                                     '{key}. Check to make sure that the key '\
                                     'is not declared already in referenced '\
                                     'tables'.format(key=field.name))
            primaryKeyFields.add(field.name)
            sql += self._field_to_SQL(field)

        # add secondary foreign key attributes
        for r in referenced:
            keys = (x for x in r.heading.attrs.values() if x.isKey)
            for field in keys:
                if field.name not in primaryKeyFields | nonKeyFields:
                    nonKeyFields.add(field.name)
                    sql += self._field_to_SQL(field)

        # add dependent attributes
        for field in (f for f in fieldDefs if not f.isKey):
            nonKeyFields.add(field.name)
            sql += self._field_to_SQL(field)

        # add primary key declaration
        assert len(primaryKeyFields)>0, 'table must have a primary key'
        keys = ', '.join(primaryKeyFields)
        sql += 'PRIMARY KEY (%s),\n' % keys

        # add foreign key declarations
        for ref in parents+referenced:
            keys = ', '.join(ref.primary_key)
            sql += 'FOREIGN KEY (%s) REFERENCES %s (%s) ON UPDATE CASCADE ON DELETE RESTRICT,\n' % \
                    (keys, ref.full_table_name, keys)


        # add secondary index declarations
        # gather implicit indexes due to foreign keys first
        implicit_indexes = []
        for fkSource in parents+referenced:
            implicit_indexes.append(fkSource.primary_key)

        #for index in indexDefs:
        #TODO: finish this up...

        # close the declaration
        sql = '%s\n) ENGINE = InnoDB, COMMENT "%s"' % (sql[:-2], tableInfo['comment'])

        # make sure that the table does not alredy exist
        self.conn.load_headings(self.dbname, force=True)
        if not self.is_declared:
            # execute declaration
            logger.debug('\n<SQL>\n' + sql + '</SQL>\n\n')
            self.conn.query(sql)
            self.conn.load_headings(self.dbname, force=True)

    def _parse_declaration(self):
        """
        Parse declaration and create new SQL table accordingly
        """
        parents = []
        referenced = []
        indexDefs = []
        fieldDefs = []
        declaration = re.split(r'\s*\n\s*', self.declaration.strip())

        # remove comment lines
        declaration = [x for x in declaration if not x.startswith('#')]
        ptrn = """
        ^(?P<module>\w+)\.(?P<className>\w+)\s*     #  module.className
        \(\s*(?P<tier>\w+)\s*\)\s*                  #  (tier)
        \#\s*(?P<comment>.*)$                       #  comment
        """
        p = re.compile(ptrn, re.X)
        table_info = p.match(declaration[0]).groupdict()
        if table_info['tier'] not in Role.__members__:
            raise DataJointError('InvalidTableTier: Invalid tier {tier} for table\
                                 {module}.{cls}'.format(tier=table_info['tier'],
                                                        module=table_info['module'],
                                                        cls=table_info['className']))
        table_info['tier'] = Role[table_info['tier']] # convert into enum

        inKey = True # parse primary keys
        fieldPtrn = """
        ^[a-z][a-z\d_]*\s*          # name
        (=\s*\S+(\s+\S+)*\s*)?      # optional defaults
        :\s*\w.*$                   # type, comment
        """
        fieldP = re.compile(fieldPtrn, re.I + re.X) # ignore case and verbose

        for line in declaration[1:]:
            if line.startswith('---'):
                inKey = False # start parsing non-PK fields
            elif line.startswith('->'):
                # foreign key
                module, className = line[2:].strip().split('.')
                rel = self.get_base(self.conn, module, className)
                (parents if inKey else referenced).append(rel)
            elif re.match(r'^(unique\s+)?index[^:]*$', line):
                indexDefs.append(self._parse_index_def(line))
            elif fieldP.match(line):
                fieldDefs.append(self._parse_attr_def(line, inKey))
            else:
                raise DataJointError('Invalid table declaration line "%s"' % line)

        return table_info, parents, referenced, fieldDefs, indexDefs

    def _parse_attr_def(self, line, inKey=False):
        """
        Parse attribute definition line in the declaration and returns
        an attribute tuple.
        """
        line = line.strip()
        attr_ptrn = """
        ^(?P<name>[a-z][a-z\d_]*)\s*             # field name
        (=\s*(?P<default>\S+(\s+\S+)*)\s*)?      # default value
        :\s*(?P<type>\w[^\#]*[^\#\s])\s*         # datatype
        (\#\s*(?P<comment>\S*(\s+\S+)*)\s*)?$          # comment
        """

        attrP = re.compile(attr_ptrn, re.I + re.X)
        m = attrP.match(line)
        assert m, 'Invalid field declaration "%s"' % line
        attr_info = m.groupdict()
        if not attr_info['comment']:
            attr_info['comment'] = ''
        if not attr_info['default']:
            attr_info['default'] = ''
        attr_info['isNullable'] = attr_info['default'].lower() == 'null'
        assert (not re.match(r'^bigint', attr_info['type'], re.I) or not attr_info['isNullable']), \
            'BIGINT attributes cannot be nullable in "%s"' % line

        attr_info['isKey'] = inKey;
        attr_info['isAutoincrement'] = None
        attr_info['isNumeric'] = None
        attr_info['isString'] = None
        attr_info['isBlob'] = None
        attr_info['alias'] = None
        attr_info['dtype'] = None

        return Heading.AttrTuple(**attr_info)

    def _parse_index_def(self, line):
        line = line.strip()
        index_ptrn = """
        ^(?P<unique>UNIQUE)?\s*INDEX\s*      # [UNIQUE] INDEX
        \((?P<attributes>[^\)]+)\)$          # (attr1, attr2)
        """
        indexP = re.compile(index_ptrn, re.I + re.X)
        m = indexP.match(line)
        assert m, 'Invalid index declaration "%s"' % line
        index_info = m.groupdict()
        attributes = re.split(r'\s*,\s*', index_info['attributes'].strip())
        index_info['attributes'] = attributes
        assert len(attributes) == len(set(attributes)), \
        'Duplicate attributes in index declaration "%s"' % line
        return index_info


    def erd(self, subset=None, prog='dot'):
        """
        plot the schema's entity relationship diagram (ERD).
        The layout programs can be 'dot' (default), 'neato', 'fdp', 'sfdp', 'circo', 'twopi'
        """
        if not subset:
            g = self.graph
        else:
            g = self.graph.copy()
        """
         g = self.graph
         else:
         g = self.graph.copy()
         for i in g.nodes():
         if i not in subset:
         g.remove_node(i)
        def tablelist(tier):
        return [i for i in g if self.tables[i].tier==tier]

        pos=nx.graphviz_layout(g,prog=prog,args='')
        plt.figure(figsize=(8,8))
        nx.draw_networkx_edges(g, pos, alpha=0.3)
        nx.draw_networkx_nodes(g, pos, nodelist=tablelist('manual'),
        node_color='g', node_size=200, alpha=0.3)
        nx.draw_networkx_nodes(g, pos, nodelist=tablelist('computed'),
        node_color='r', node_size=200, alpha=0.3)
        nx.draw_networkx_nodes(g, pos, nodelist=tablelist('imported'),
        node_color='b', node_size=200, alpha=0.3)
        nx.draw_networkx_nodes(g, pos, nodelist=tablelist('lookup'),
        node_color='gray', node_size=120, alpha=0.3)
        nx.draw_networkx_labels(g, pos, nodelist = subset, font_weight='bold', font_size=9)
        nx.draw(g,pos,alpha=0,with_labels=false)
        plt.show()
        """<|MERGE_RESOLUTION|>--- conflicted
+++ resolved
@@ -79,12 +79,8 @@
             try:
                 self.dbname = self.conn.dbnames[self.__module__]
             except KeyError:
-<<<<<<< HEAD
                 raise DataJointError('Module {} is not bound to a database. See datajoint.connection.bind'.format(self.__module__))
-=======
-                raise DataJointError('Module %s is not bound to a database. See datajoint.connection.bind' % self.__module__)
             # take table declaration from the deriving class' doc string
->>>>>>> 128b2df4
             self.declaration = self.__doc__
 
 
@@ -107,7 +103,6 @@
             fieldList = '`'+'`,`'.join(tup.dtype.fields)+'`'
         else:
             raise DataJointError('Datatype %s cannot be inserted' % type(tup))
-<<<<<<< HEAD
         if replace:
             sql = 'REPLACE'
         elif ignoreErrors:
@@ -129,19 +124,6 @@
         self.conn.load_headings(dbname=self.dbname, force=True)
 
 
-    def _compile(self):
-        """
-        Compiles SQL string and heading for the table to be
-        used in relational algebra
-        """
-        return self.full_table_name + self._whereClause, self.heading
-
-=======
-        
-        self.conn.query("INSERT INTO %s (%s) VALUES (%s)" % 
-            (self.fullTableName, fieldList, valueList))
-        
-    
     @property    
     def sql(self):
         return self.fullTableName + self._whereClause
@@ -150,7 +132,6 @@
     def heading(self):
         self.declare()
         return self.conn.headings[self.dbname][self.table]
->>>>>>> 128b2df4
 
     @property
     def is_declared(self):
@@ -164,16 +145,12 @@
         return self.conn.tableNames[self.dbname][self.className]
 
     @property
-<<<<<<< HEAD
     def heading(self):
         self.declare()
         return self.conn.headings[self.dbname][self.table]
 
     @property
     def full_table_name(self):
-=======
-    def fullTableName(self):
->>>>>>> 128b2df4
         return '`%s`.`%s`' % (self.dbname, self.table)
 
     @property
@@ -232,16 +209,11 @@
 
 
     @classmethod
-<<<<<<< HEAD
     def get_base(cls, conn, module, className):
-        """load relvar from module if available"""
-=======
-    def getBase(cls, conn, module, className):
         """
         load base relation from module.  If the base relation is not defined in
         the module, then construct it using Base constructor.
         """
->>>>>>> 128b2df4
         modObj = imp.importlib.__import__(module)
         try:
             ret = getattr(modObj, className)()
