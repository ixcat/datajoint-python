"""
Provides serialization methods for numpy.ndarrays that ensure compatibility with Matlab.
"""

import zlib
from itertools import repeat
import collections
from collections import OrderedDict
from decimal import Decimal
import datetime
import numpy as np
from .errors import DataJointError


mxClassID = OrderedDict((
    # see http://www.mathworks.com/help/techdoc/apiref/mxclassid.html
    ('mxUNKNOWN_CLASS', None),
    ('mxCELL_CLASS', None),
    ('mxSTRUCT_CLASS', None),
    ('mxLOGICAL_CLASS', np.dtype('bool')),
    ('mxCHAR_CLASS', np.dtype('c')),
    ('mxVOID_CLASS', np.dtype('O')),
    ('mxDOUBLE_CLASS', np.dtype('float64')),
    ('mxSINGLE_CLASS', np.dtype('float32')),
    ('mxINT8_CLASS', np.dtype('int8')),
    ('mxUINT8_CLASS', np.dtype('uint8')),
    ('mxINT16_CLASS', np.dtype('int16')),
    ('mxUINT16_CLASS', np.dtype('uint16')),
    ('mxINT32_CLASS', np.dtype('int32')),
    ('mxUINT32_CLASS', np.dtype('uint32')),
    ('mxINT64_CLASS', np.dtype('int64')),
    ('mxUINT64_CLASS', np.dtype('uint64')),
    ('mxFUNCTION_CLASS', None)))

rev_class_id = {dtype: i for i, dtype in enumerate(mxClassID.values())}
dtype_list = list(mxClassID.values())
type_names = list(mxClassID)

compression = {
    b'ZL123\0': zlib.decompress
}

bypass_serialization = False  # runtime setting to bypass blob (en|de)code


def len_u64(obj):
    return np.uint64(len(obj)).tobytes()


class MatCell(np.ndarray):
    """ a numpy ndarray representing a Matlab cell array """
    pass


class MatStruct(np.recarray):
    """ numpy.recarray representing a Matlab struct array """
    pass


class Blob:
    def __init__(self, squeeze=False):
        self._squeeze = squeeze
        self._blob = None
        self._pos = 0
        self.protocol = None

    def set_dj0(self):
        self.protocol = b"dj0\0"  # when using new blob features
            
    def squeeze(self, array):
        """
        Simplify the input array - squeeze out all singleton
        dimensions and also convert a zero dimensional array into array scalar
        """
        if not self._squeeze:
            return array
        array = array.squeeze()
        return array if array.ndim else array.item()

    def unpack(self, blob):
        self._blob = blob
        try:
            # decompress
            prefix = next(p for p in compression if self._blob[self._pos:].startswith(p))
        except StopIteration:
            pass  # assume uncompressed but could be unrecognized compression
        else:
            self._pos += len(prefix)
            blob_size = self.read_value('uint64')
            blob = compression[prefix](self._blob[self._pos:])
            assert len(blob) == blob_size
            self._blob = blob
            self._pos = 0
        blob_format = self.read_zero_terminated_string()
        if blob_format in ('mYm', 'dj0'):
            return self.read_blob(n_bytes=len(self._blob) - self._pos)

    def read_blob(self, n_bytes):
        start = self._pos
        data_structure_code = chr(self.read_value('uint8'))
        try:
            call = {
                # MATLAB-compatible, inherited from original mYm
                "A": self.read_array,         # matlab-compatible numeric arrays and scalars with ndim==0
                "P": self.read_sparse_array,  # matlab sparse array -- not supported yet
                "S": self.read_struct,        # matlab struct array
                "C": self.read_cell_array,    # matlab cell array
                # Python-native
                "\xFF": self.read_none,      # None
                "\1": self.read_tuple,     # a Sequence
                "\2": self.read_list,      # a MutableSequence
                "\3": self.read_set,       # a Set
                "\4": self.read_dict,      # a Mapping
                "\5": self.read_string,    # a UTF8-encoded string
                "\6": self.read_bytes,     # a ByteString
                "t": self.read_datetime   # date, time, or datetime
            }[data_structure_code]
        except KeyError:
            raise DataJointError('Unknown data structure code "%s"' % data_structure_code)
        v = call()
        if self._pos - start != n_bytes:
            raise DataJointError('Blob length did not match')
        return v

    def pack_blob(self, obj):
        # original mYm-based serialization from
        if isinstance(obj, MatCell):
            return self.pack_cell(obj)
        if isinstance(obj, MatStruct):
            return self.pack_struct(obj)
        if isinstance(obj, np.ndarray):
            return self.pack_array(obj)

        # blob types in the expanded dj0 blob format
        self.set_dj0()
        if isinstance(obj, (datetime.datetime, datetime.date, datetime.time)):
            return self.pack_datetime(obj)
        if isinstance(obj, np.number):
            return self.pack_array(np.array(obj))
        if isinstance(obj, (bool, np.bool)):
            return self.pack_array(np.array(obj))
        if isinstance(obj, (float, Decimal)):  # decimal is converted to float64 for now
            return self.pack_array(np.array(obj, dtype=np.float64))
        if isinstance(obj, int):
            return self.pack_array(np.array(obj, dtype=np.int64))
        if isinstance(obj, collections.Mapping):
            return self.pack_dict(obj)
        if isinstance(obj, str):
            return self.pack_string(obj)
        if isinstance(obj, collections.ByteString):
            return self.pack_bytes(obj)
        if isinstance(obj, collections.MutableSequence):
            return self.pack_list(obj)
        if isinstance(obj, collections.Sequence):
            return self.pack_tuple(obj)
        if isinstance(obj, collections.Set):
            return self.pack_set(obj)
        if obj is None:
            return self.pack_none()
        raise DataJointError("Packing object of type %s currently not supported!" % type(obj))

    def read_array(self):
        n_dims = int(self.read_value('uint64'))
        shape = self.read_value('uint64', count=n_dims)
        n_elem = np.prod(shape, dtype=int)
        dtype_id, is_complex = self.read_value('uint32', 2)
        dtype = dtype_list[dtype_id]

        if type_names[dtype_id] == 'mxVOID_CLASS':
            data = np.array(
                list(self.read_blob(self.read_value()) for _ in range(n_elem)), dtype=np.dtype('O'))
        elif type_names[dtype_id] == 'mxCHAR_CLASS':
            # compensate for MATLAB packing of char arrays
            data = self.read_value(dtype, count=2 * n_elem)
            data = data[::2].astype('U1')
            if n_dims == 2 and shape[0] == 1 or n_dims == 1:
                compact = data.squeeze()
                data = compact if compact.shape == () else np.array(''.join(data.squeeze()))
                shape = (1,)
        else:
            data = self.read_value(dtype, count=n_elem)
            if is_complex:
                data = data + 1j * self.read_value(dtype, count=n_elem)
        return self.squeeze(data.reshape(shape, order='F'))

    def pack_array(self, array):
        """
        Serialize a np.ndarray or np.number object into bytes.
        Scalars are encoded with ndim=0.
        """
        blob = b"A" + np.uint64(array.ndim).tobytes() + np.array(array.shape, dtype=np.uint64).tobytes()
        is_complex = np.iscomplexobj(array)
        if is_complex:
            array, imaginary = np.real(array), np.imag(array)

        type_id = rev_class_id[array.dtype]
        if dtype_list[type_id] is None:
            raise DataJointError("Type %s is ambiguous or unknown" % array.dtype)

        blob += np.array([type_id, is_complex], dtype=np.uint32).tobytes()
        if type_names[type_id] == 'mxVOID_CLASS':  # array of dtype('O')
            blob += b"".join(len_u64(it) + it for it in (self.pack_blob(e) for e in array.flatten(order="F")))
            self.set_dj0()  # not supported by original mym
        elif type_names[type_id] == 'mxCHAR_CLASS':  # array of dtype('c')
            blob += array.view(np.uint8).astype(np.uint16).tobytes()  # convert to 16-bit chars for MATLAB
        else:  # numeric arrays
            if array.ndim == 0:  # not supported by original mym
                self.set_dj0()
            blob += array.tobytes(order='F')
            if is_complex:
                blob += imaginary.tobytes(order='F')
        return blob

    def read_sparse_array(self):
        raise DataJointError('datajoint-python does not yet support sparse arrays. Issue (#590)')

    def read_string(self):
        return self.read_binary(self.read_value()).decode()

    def read_decimal(self):
        raise NotImplementedError

    @staticmethod
    def pack_string(s):
        blob = s.encode()
        return b"\5" + len_u64(blob) + blob
    
    def read_bytes(self):
        return self.read_binary(self.read_value())
    
    @staticmethod
    def pack_bytes(s):
        return b"\6" + len_u64(s) + s

    def read_none(self):
        pass

    @staticmethod
    def pack_none():
        return b"\xFF"

    def read_tuple(self):
        return tuple(self.read_blob(self.read_value()) for _ in range(self.read_value()))

    def pack_tuple(self, t):
        return b"\1" + len_u64(t) + b"".join(
            len_u64(it) + it for it in (self.pack_blob(i) for i in t))

    def read_list(self):
        return list(self.read_blob(self.read_value()) for _ in range(self.read_value()))

    def pack_list(self, t):
        return b"\2" + len_u64(t) + b"".join(
            len_u64(it) + it for it in (self.pack_blob(i) for i in t))

    def read_set(self):
        return set(self.read_blob(self.read_value()) for _ in range(self.read_value()))

    def pack_set(self, t):
        return b"\3" + len_u64(t) + b"".join(
            len_u64(it) + it for it in (self.pack_blob(i) for i in t))

    def read_dict(self):
        return dict((self.read_blob(self.read_value()), self.read_blob(self.read_value()))
                    for _ in range(self.read_value()))

    def pack_dict(self, d):
        return b"\4" + len_u64(d) + b"".join(
            b"".join((len_u64(it) + it) for it in packed)
            for packed in (map(self.pack_blob, pair) for pair in d.items()))

    def read_struct(self):
        """deserialize matlab stuct"""
        n_dims = self.read_value()
        shape = self.read_value(count=n_dims)
        n_elem = np.prod(shape, dtype=int)
        n_field = self.read_value('uint32')
        if not n_field:
            return np.array(None)  # empty array
        field_names = [self.read_zero_terminated_string() for _ in range(n_field)]
        raw_data = [
            tuple(self.read_blob(n_bytes=int(self.read_value('uint64'))) for _ in range(n_field))
            for __ in range(n_elem)]
        data = np.array(raw_data, dtype=list(zip(field_names, repeat(np.object))))
        return self.squeeze(data.reshape(shape, order='F')).view(MatStruct)

    def pack_struct(self, array):
        """ Serialize a Matlab struct array """
        return (b"S" + np.array((array.ndim,) + array.shape, dtype=np.uint64).tobytes() +  # dimensionality
                len_u64(array) +  # number of fields
                b"".join(map(lambda x: x.encode() + b'\0', array)) +  # field names
                b"".join(len_u64(it) + it for it in (
                    self.pack_blob(e) for rec in array.flatten(order="F") for e in rec)))  # values

    def read_cell_array(self):
        """ deserialize MATLAB cell array """
        n_dims = self.read_value()
        shape = self.read_value(count=n_dims)
        n_elem = int(np.prod(shape))
        result = [self.read_blob(n_bytes=self.read_value()) for _ in range(n_elem)]
        return (self.squeeze(np.array(result).reshape(shape, order="F"))).view(MatCell)

    def pack_cell_array(self, array):
        return (b"C" + np.array((array.ndim,) + array.shape, dtype=np.uint64).tobytes() +
                b"".join(len_u64(it) for it in (self.pack_blob(e) for e in array.flatten(order="F"))))

    def read_datetime(self):
        """ deserialize datetime.date, .time, or .datetime """
        date, time = self.read_value('int32'), self.read_value('int64')
        date = datetime.date(
            year=date // 10000,
            month=(date // 100) % 100,
            day=date % 100) if date >= 0 else None
        time = datetime.time(
            hour=(time // 10000000000) % 100,
            minute=(time // 100000000) % 100,
            second=(time // 1000000) % 100,
            microsecond=time % 1000000) if time >= 0 else None
        return time and date and datetime.datetime.combine(date, time) or time or date

    @staticmethod
    def pack_datetime(d):
        if isinstance(d, datetime.datetime):
            date, time = d.date(), d.time()
        elif isinstance(d, datetime.date):
            date, time = d, None
        else:
            date, time = None, d
        return b"t" + (
            np.int32(-1 if date is None else (date.year*100 + date.month)*100 + date.day).tobytes() +
            np.int64(-1 if time is None else
                     ((time.hour*100 + time.minute)*100 + time.second)*1000000 + time.microsecond).tobytes())

    def read_zero_terminated_string(self):
        target = self._blob.find(b'\0', self._pos)
        data = self._blob[self._pos:target].decode()
        self._pos = target + 1
        return data
        
    def read_value(self, dtype='uint64', count=1):
        data = np.frombuffer(self._blob, dtype=dtype, count=count, offset=self._pos)
        self._pos += data.dtype.itemsize * data.size
        return data[0] if count == 1 else data

    def read_binary(self, size):
        self._pos += int(size)
        return self._blob[self._pos-int(size):self._pos]

    def pack(self, obj, compress):
        self.protocol = b"mYm\0"  # will be replaced with dj0 if new features are used
        blob = self.pack_blob(obj)  # this may reset the protocol and must precede protocol evaluation
        blob = self.protocol + blob
        if compress and len(blob) > 1000:
            compressed = b'ZL123\0' + len_u64(blob) + zlib.compress(blob)
            if len(compressed) < len(blob):
                blob = compressed
        return blob


def pack(obj, compress=True):
<<<<<<< HEAD
    return Blob().pack(obj, compress=compress)


def unpack(blob, squeeze=False):
    if blob is not None:
        return Blob(squeeze=squeeze).unpack(blob)
=======
    if bypass_serialization:
        assert obj.startswith(tuple(decode_lookup))
        return obj

    blob = b"mYm\0"
    blob += pack_obj(obj)

    if compress:
        compressed = b'ZL123\0' + np.uint64(len(blob)).tostring() + zlib.compress(blob)
        if len(compressed) < len(blob):
            blob = compressed

    return blob


def pack_obj(obj):
    blob = b''
    if isinstance(obj, np.ndarray):
        blob += pack_array(obj)
    elif isinstance(obj, Mapping):
        blob += pack_dict(obj)
    elif isinstance(obj, str):
        blob += pack_array(np.array(obj, dtype=np.dtype('c')))
    elif isinstance(obj, Iterable):
        blob += pack_array(np.array(list(obj)))
    elif isinstance(obj, int) or isinstance(obj, float):
        blob += pack_array(np.array(obj))
    elif isinstance(obj, Decimal):
        blob += pack_array(np.array(np.float64(obj)))
    elif isinstance(obj, datetime):
        blob += pack_obj(str(obj))
    else:
        raise DataJointError("Packing object of type %s currently not supported!" % type(obj))

    return blob


def pack_array(array):
    if not isinstance(array, np.ndarray):
        raise ValueError("argument must be a numpy array!")

    blob = b"A"
    blob += np.array((len(array.shape), ) + array.shape, dtype=np.uint64).tostring()

    is_complex = np.iscomplexobj(array)
    if is_complex:
        array, imaginary = np.real(array), np.imag(array)

    type_id = rev_class_id[array.dtype]

    if dtype_list[type_id] is None:
        raise DataJointError("Type %s is ambiguous or unknown" % array.dtype)

    blob += np.array(type_id, dtype=np.uint32).tostring()

    blob += np.int32(is_complex).tostring()
    if type_names[type_id] == 'mxCHAR_CLASS':
        blob += ('\x00'.join(array.tostring(order='F').decode()) + '\x00').encode()
    else:
        blob += array.tostring(order='F')

    if is_complex:
        blob += imaginary.tostring(order='F')

    return blob


def pack_string(value):
    return value.encode('ascii') + b'\0'


def pack_dict(obj):
    """
    Write dictionary object as a singular structure array
    :param obj: dictionary object to serialize. The fields must be simple scalar or an array.
    """
    obj = OrderedDict(obj)
    blob = b'S'
    blob += np.array((1, 1), dtype=np.uint64).tostring()
    blob += np.array(len(obj), dtype=np.uint32).tostring()

    # write out field names
    for k in obj:
        blob += pack_string(k)

    for k, v in obj.items():
        blob_part = pack_obj(v)
        blob += np.array(len(blob_part), dtype=np.uint64).tostring()
        blob += blob_part

    return blob


def unpack(blob, **kwargs):

    if blob is None:
        return None

    if bypass_serialization:
        assert blob.startswith(tuple(decode_lookup))
        return blob

    return BlobReader(blob, **kwargs).unpack()
>>>>>>> beb6ee09
<|MERGE_RESOLUTION|>--- conflicted
+++ resolved
@@ -358,115 +358,19 @@
 
 
 def pack(obj, compress=True):
-<<<<<<< HEAD
+    if bypass_serialization:
+        # provide a way to move blobs quickly without de/serialization
+        assert isinstance(obj, bytes) and obj.startswith((b'ZL123\0', b'mYm\0', b'dj0\0'))
+        return obj
+
     return Blob().pack(obj, compress=compress)
 
 
 def unpack(blob, squeeze=False):
+    if bypass_serialization:
+        # provide a way to move blobs quickly without de/serialization
+        assert isinstance(blob, bytes) and blob.startswith((b'ZL123\0', b'mYm\0', b'dj0\0'))
+        return blob
+
     if blob is not None:
-        return Blob(squeeze=squeeze).unpack(blob)
-=======
-    if bypass_serialization:
-        assert obj.startswith(tuple(decode_lookup))
-        return obj
-
-    blob = b"mYm\0"
-    blob += pack_obj(obj)
-
-    if compress:
-        compressed = b'ZL123\0' + np.uint64(len(blob)).tostring() + zlib.compress(blob)
-        if len(compressed) < len(blob):
-            blob = compressed
-
-    return blob
-
-
-def pack_obj(obj):
-    blob = b''
-    if isinstance(obj, np.ndarray):
-        blob += pack_array(obj)
-    elif isinstance(obj, Mapping):
-        blob += pack_dict(obj)
-    elif isinstance(obj, str):
-        blob += pack_array(np.array(obj, dtype=np.dtype('c')))
-    elif isinstance(obj, Iterable):
-        blob += pack_array(np.array(list(obj)))
-    elif isinstance(obj, int) or isinstance(obj, float):
-        blob += pack_array(np.array(obj))
-    elif isinstance(obj, Decimal):
-        blob += pack_array(np.array(np.float64(obj)))
-    elif isinstance(obj, datetime):
-        blob += pack_obj(str(obj))
-    else:
-        raise DataJointError("Packing object of type %s currently not supported!" % type(obj))
-
-    return blob
-
-
-def pack_array(array):
-    if not isinstance(array, np.ndarray):
-        raise ValueError("argument must be a numpy array!")
-
-    blob = b"A"
-    blob += np.array((len(array.shape), ) + array.shape, dtype=np.uint64).tostring()
-
-    is_complex = np.iscomplexobj(array)
-    if is_complex:
-        array, imaginary = np.real(array), np.imag(array)
-
-    type_id = rev_class_id[array.dtype]
-
-    if dtype_list[type_id] is None:
-        raise DataJointError("Type %s is ambiguous or unknown" % array.dtype)
-
-    blob += np.array(type_id, dtype=np.uint32).tostring()
-
-    blob += np.int32(is_complex).tostring()
-    if type_names[type_id] == 'mxCHAR_CLASS':
-        blob += ('\x00'.join(array.tostring(order='F').decode()) + '\x00').encode()
-    else:
-        blob += array.tostring(order='F')
-
-    if is_complex:
-        blob += imaginary.tostring(order='F')
-
-    return blob
-
-
-def pack_string(value):
-    return value.encode('ascii') + b'\0'
-
-
-def pack_dict(obj):
-    """
-    Write dictionary object as a singular structure array
-    :param obj: dictionary object to serialize. The fields must be simple scalar or an array.
-    """
-    obj = OrderedDict(obj)
-    blob = b'S'
-    blob += np.array((1, 1), dtype=np.uint64).tostring()
-    blob += np.array(len(obj), dtype=np.uint32).tostring()
-
-    # write out field names
-    for k in obj:
-        blob += pack_string(k)
-
-    for k, v in obj.items():
-        blob_part = pack_obj(v)
-        blob += np.array(len(blob_part), dtype=np.uint64).tostring()
-        blob += blob_part
-
-    return blob
-
-
-def unpack(blob, **kwargs):
-
-    if blob is None:
-        return None
-
-    if bypass_serialization:
-        assert blob.startswith(tuple(decode_lookup))
-        return blob
-
-    return BlobReader(blob, **kwargs).unpack()
->>>>>>> beb6ee09
+        return Blob(squeeze=squeeze).unpack(blob)