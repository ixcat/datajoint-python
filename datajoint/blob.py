--- conflicted
+++ resolved
@@ -14,15 +14,12 @@
 import sys
 from .errors import DataJointError
 
-<<<<<<< HEAD
-=======
 if sys.version_info[1] < 6:
     from collections import OrderedDict
 else:
     # use dict in Python 3.6+ -- They are already ordered and look nicer
     OrderedDict = dict
 
->>>>>>> e497ef27
 
 mxClassID = OrderedDict((
     # see http://www.mathworks.com/help/techdoc/apiref/mxclassid.html
@@ -67,19 +64,11 @@
     """ a numpy ndarray representing a Matlab cell array """
     pass
 
-<<<<<<< HEAD
 
 class MatStruct(np.recarray):
     """ numpy.recarray representing a Matlab struct array """
     pass
 
-=======
-
-class MatStruct(np.recarray):
-    """ numpy.recarray representing a Matlab struct array """
-    pass
-
->>>>>>> e497ef27
 
 class Blob:
     def __init__(self, squeeze=False):
@@ -244,15 +233,9 @@
         return blob
 
     def read_recarray(self):
-<<<<<<< HEAD
         """
         Serialize an np.ndarray with fields, including recarrays
         """
-=======
-        """
-        Serialize an np.ndarray with fields, including recarrays
-        """
->>>>>>> e497ef27
         n_fields = self.read_value('uint32')
         if not n_fields:
             return np.array(None)  # empty array
@@ -265,11 +248,7 @@
 
     def pack_recarray(self, array):
         """ Serialize a Matlab struct array """
-<<<<<<< HEAD
         return (b"F" + len_u32(array.dtype) +  # number of fields
-=======
-        return (b"F" + len_u32(array) +  # number of fields
->>>>>>> e497ef27
                 '\0'.join(array.dtype.names).encode() + b"\0" +  # field names
                 b"".join(self.pack_recarray(array[f]) if array[f].dtype.fields else self.pack_array(array[f])
                          for f in array.dtype.names))
@@ -329,11 +308,7 @@
             len_u64(it) + it for it in (self.pack_blob(i) for i in t))
 
     def read_dict(self):
-<<<<<<< HEAD
-        return dict((self.read_blob(self.read_value()), self.read_blob(self.read_value()))
-=======
         return OrderedDict((self.read_blob(self.read_value()), self.read_blob(self.read_value()))
->>>>>>> e497ef27
                     for _ in range(self.read_value()))
 
     def pack_dict(self, d):
