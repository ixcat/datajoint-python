from collections.abc import Mapping
from collections import OrderedDict, defaultdict
from itertools import chain
import numpy as np
import logging
import abc
import binascii
from . import config
from . import DataJointError
from .declare import declare
from .relational_operand import RelationalOperand
from .blob import pack
from .utils import user_choice
from .heading import Heading

logger = logging.getLogger(__name__)


class BaseRelation(RelationalOperand, metaclass=abc.ABCMeta):
    """
    BaseRelation is an abstract class that represents a base relation, i.e. a table in the database.
    To make it a concrete class, override the abstract properties specifying the connection,
    table name, database, context, and definition.
    A Relation implements insert and delete methods in addition to inherited relational operators.
    """
    _heading = None
    _context = None
    database = None

    # ---------- abstract properties ------------ #
    @property
    @abc.abstractmethod
    def table_name(self):
        """
        :return: the name of the table in the database
        """

    @property
    @abc.abstractmethod
    def definition(self):
        """
        :return: a string containing the table definition using the DataJoint DDL
        """

    # -------------- required by RelationalOperand ----------------- #
    @property
    def connection(self):
        """
        :return: the connection object of the relation
        """
        return self._connection

    @property
    def heading(self):
        """
        Returns the table heading. If the table is not declared, attempts to declare it and return heading.

        :return: table heading
        """
        if self._heading is None:
            self._heading = Heading()  # instance-level heading
        if not self._heading:  # heading is not initialized
            self.declare()
            self._heading.init_from_database(self.connection, self.database, self.table_name)

        return self._heading

    def declare(self):
        """
        Loads the table heading. If the table is not declared, use self.definition to declare
        """
        if not self.is_declared:
            self.connection.query(
                declare(self.full_table_name, self.definition, self._context))

    @property
    def from_clause(self):
        """
        :return: the FROM clause of SQL SELECT statements.
        """
        return self.full_table_name

    @property
    def select_fields(self):
        """
        :return: the selected attributes from the SQL SELECT statement.
        """
        return '*'

    def erd(self, *args, fill=True, mode='updown', **kwargs):
        """
        :param mode: diffent methods of creating a graph pertaining to this relation.
        Currently options includes the following:
        * 'updown': Contains this relation and all other nodes that can be reached within specific
        number of ups and downs in the graph. ups(=2) and downs(=2) are optional keyword arguments
        * 'ancestors': Returs
        :return: the entity relationship diagram object of this relation
        """
        erd = self.connection.erd()
        if mode == 'updown':
            nodes = erd.up_down_neighbors(self.full_table_name, *args, **kwargs)
        elif mode == 'ancestors':
            nodes = erd.ancestors(self.full_table_name, *args, **kwargs)
        elif mode == 'descendants':
            nodes = erd.descendants(self.full_table_name, *args, **kwargs)
        else:
            raise DataJointError('Unsupported erd mode', 'Mode "%s" is currently not supported' % mode)
        return erd.restrict_by_tables(nodes, fill=fill)

    # ------------- dependencies ---------- #
    @property
    def parents(self):
        """
        :return: the parent relation of this relation
        """
        return self.connection.dependencies.parents[self.full_table_name]

    @property
    def children(self):
        """
        :return: the child relations of this relation
        """
        return self.connection.dependencies.children[self.full_table_name]

    @property
    def references(self):
        """
        :return: list of tables that this tables refers to
        """
        return self.connection.dependencies.references[self.full_table_name]

    @property
    def referenced(self):
        """
        :return: list of tables for which this table is referenced by
        """
        return self.connection.dependencies.referenced[self.full_table_name]

    @property
    def descendants(self):
        """
        Returns a list of relation objects for all children and references, recursively,
        in order of dependence. The returned values do not include self.
        This is helpful for cascading delete or drop operations.

        :return: list of descendants
        """
        relations = (FreeRelation(self.connection, table)
                     for table in self.connection.dependencies.get_descendants(self.full_table_name))
        return [relation for relation in relations if relation.is_declared]

    def _repr_helper(self):
        """
        :return: String representation of this object
        """
        return "%s.%s()" % (self.__module__, self.__class__.__name__)

    @property
    def is_declared(self):
        """
        :return: True is the table is declared
        """
        cur = self.connection.query(
            'SHOW TABLES in `{database}`LIKE "{table_name}"'.format(
                database=self.database, table_name=self.table_name))
        return cur.rowcount > 0

    @property
    def full_table_name(self):
        """
        :return: full table name in the database
        """
        return r"`{0:s}`.`{1:s}`".format(self.database, self.table_name)

    def insert1(self, row, **kwargs):
        """
        Insert one data record or one Mapping (like a dict).
        :param row: Data record, a Mapping (like a dict), or a list or tuple with ordered values.
        """
        self.insert([row], **kwargs)

    def insert(self, rows, replace=False, ignore_errors=False, skip_duplicates=False):
        """
        Insert a collection of rows. Additional keyword arguments are passed to insert1.

        :param rows: An iterable where an element is a valid arguments for insert1.
        :param replace=False: If True, replaces the matching data tuple in the table if it exists.
        :param ignore_errors=False: If True, ignore errors: e.g. constraint violations.
        :param skip_dublicates=False: If True, silently skip duplicate inserts.

        Example::

        >>> relation.insert([
        >>>     dict(subject_id=7, species="mouse", date_of_birth="2014-09-01"),
        >>>     dict(subject_id=8, species="mouse", date_of_birth="2014-09-02")])

        """
        if not rows:
            return

        heading = self.heading
        field_list = None

        def make_insert_row(row):
            """
            :param row:  A tuple to insert
            :return: a dict with fields 'names', 'placeholders', 'values'
            """

            def make_placeholder(name, value):
                """
                For a given attribute `name` with `value, return its processed value or value placeholder
                as a string to be included in the query and the value, if any to be submitted for
                processing by mysql API.
                :param name:
                :param value:
                """
                if heading[name].is_blob:
                    value = pack(value)
                    # This is a temporary hack to address issue #131 (slow blob inserts).
                    # When this problem is fixed by pymysql or python, then pass blob as query argument.
                    placeholder = '0x' + binascii.b2a_hex(value).decode('ascii')
                    value = None
                elif heading[name].numeric:
                    if value is None or np.isnan(value):   # nans are turned into NULLs
                        placeholder = 'NULL'
                        value = None
                    else:
                        placeholder = '%s'
                        value = repr(int(value) if isinstance(value, bool) else value)
                else:
                    placeholder = '%s'
                return name, placeholder, value

            def check_fields(fields):
                    """
                    Validates that all items in `fields` are valid attributes in the heading
                    :param fields: field names of a tuple
                    """
                    if field_list is None:
                        for field in fields:
                            if field not in heading:
                                raise KeyError(u'{0:s} is not in the attribute list'.format(field))
                    else:
                        if len(fields) < len(field_list):
                            raise KeyError('Inserted row is missing some attributes.')
                        for field in fields:
                            if field not in field_list:
                                raise KeyError(u'{0:s} is not found among the attributes of the first inserted row'.format(field))

            if isinstance(row, np.void):    # np.array
                check_fields(row.dtype.fields)
                attributes = [make_placeholder(name, row[name])
                              for name in heading if name in row.dtype.fields]
            elif isinstance(row, Mapping):   # dict-based
                check_fields(row.keys())
                attributes = [make_placeholder(name, row[name]) for name in heading if name in row]
            else:    # positional
                try:
                    if len(row) != len(heading):
                        raise DataJointError(
                            'Incorrect number of attributes: '
                            '{given} given; {expected} expected'.format(
                                given=len(row), expected=len(heading)))
                except TypeError:
                    raise DataJointError('Datatype %s cannot be inserted' % type(row))
                else:
                    attributes = [make_placeholder(name, value) for name, value in zip(heading, row)]

            if not attributes:
                raise DataJointError('Empty tuple')
            row = dict(zip(('names', 'placeholders', 'values'), zip(*attributes)))
            nonlocal field_list
            if field_list is None:
                field_list = row['names']
            elif set(field_list) != set(row['names']):
                raise DataJointError('Attempt to insert rows with different fields')
            return row

        def row_in_table(row):
            """
            :param row: a dict with keys 'row' and 'values'.
            :return: True if row is already in table.
            """
<<<<<<< HEAD
            primary_key_value = dict((name, value)
                                     for (name, value) in zip(row['names'], row['values']) if heading[name].in_key)
            return self & primary_key_value

        rows = [make_insert_row(row) for row in rows]
        if skip_duplicates:
            rows = list(row for row in rows if not row_in_table(row))

        if replace:
            sql = 'REPLACE'
        elif ignore_errors:
            sql = 'INSERT IGNORE'
        else:
            sql = 'INSERT'

        sql += " INTO %s (`%s`) VALUES " % (self.from_clause, '`,`'.join(field_list))

        # add placeholders to sql
        sql += ','.join('(' + ','.join(row['placeholders']) + ')' for row in rows)
        #
        args = []
        for row in rows:
            args.extend(value for value in row['values'] if value is not None)
        self.connection.query(sql, args=args)
=======
            if heading[name].is_blob:
                value = pack(value)
                # This is a temporary hack to address issue #131 (slow blob inserts).
                # When this problem is fixed by pymysql or python, then pass blob as query argument.
                placeholder = '0x' + binascii.b2a_hex(value).decode('ascii')
                value = None
            elif heading[name].numeric:
                if np.isnan(value):
                    name = None  # omit nans
                placeholder = '%s'
                value = repr(int(value) if isinstance(value, bool) else value)
            else:
                placeholder = '%s'
            return name, placeholder, value

        if isinstance(tup, np.void):  # np.array insert
            check_fields(tup.dtype.fields)
            attributes = [make_attribute(name, tup[name])
                          for name in heading if name in tup.dtype.fields]
        elif isinstance(tup, Mapping):  # dict-based insert
            check_fields(tup.keys())
            attributes = [make_attribute(name, tup[name]) for name in heading if name in tup]
        else:  # positional insert
            try:
                if len(tup) != len(heading):
                    raise DataJointError(
                        'Incorrect number of attributes: '
                        '{given} given; {expected} expected'.format(
                            given=len(tup), expected=len(heading)))
            except TypeError:
                raise DataJointError('Datatype %s cannot be inserted' % type(tup))
            else:
                attributes = [make_attribute(name, value) for name, value in zip(heading, tup)]
        if not attributes:
            raise DataJointError('Empty tuple')
        skip = skip_duplicates
        if skip:
            primary_key_value = {name: value for name, _, value in attributes if
                                 name is not None and heading[name].in_key}
            # if primary key value is empty, auto_populate is probably used
            skip = primary_key_value and (self & primary_key_value)
        if not skip:
            if replace:
                sql = 'REPLACE'
            elif ignore_errors:
                sql = 'INSERT IGNORE'
            else:
                sql = 'INSERT'
            attributes = (a for a in attributes if a[0] is not None)  # omit dropped attributes
            names, placeholders, values = tuple(zip(*attributes))
            sql += " INTO %s (`%s`) VALUES (%s)" % (
                self.from_clause, '`,`'.join(names), ','.join(placeholders))
            self.connection.query(sql, args=tuple(v for v in values if v is not None))
>>>>>>> b131d7ed

    def delete_quick(self):
        """
        Deletes the table without cascading and without user prompt. If this table has any dependent
        table(s), this will fail.
        """
<<<<<<< HEAD
=======
        # TODO: give a better exception message
>>>>>>> b131d7ed
        self.connection.query('DELETE FROM ' + self.from_clause + self.where_clause)

    def delete(self):
        """
        Deletes the contents of the table and its dependent tables, recursively.
        User is prompted for confirmation if config['safemode'] is set to True.
        """
        self.connection.dependencies.load()

        # construct a list (OrderedDict) of relations to delete
        relations = OrderedDict((r.full_table_name, r) for r in self.descendants)

        # construct restrictions for each relation
        restrict_by_me = set()
        restrictions = defaultdict(list)
        if self.restrictions:
            restrict_by_me.add(self.full_table_name)
            restrictions[self.full_table_name].append(self.restrictions)  # copy own restrictions
        for r in relations.values():
            restrict_by_me.update(r.references)
        for name, r in relations.items():
            for dep in (r.children + r.references):
                if name in restrict_by_me:
                    restrictions[dep].append(r)
                else:
                    restrictions[dep].extend(restrictions[name])

        # apply restrictions
        for name, r in relations.items():
            if restrictions[name]:  # do not restrict by an empty list
                r.restrict([r.project() if isinstance(r, RelationalOperand) else r
                            for r in restrictions[name]])  # project

        # execute
        do_delete = False  # indicate if there is anything to delete
        if config['safemode']:
            print('The contents of the following tables are about to be deleted:')
        for relation in relations.values():
            count = len(relation)
            if count:
                do_delete = True
                if config['safemode']:
                    print(relation.full_table_name, '(%d tuples)' % count)
            else:
                relations.pop(relation.full_table_name)
        if not do_delete:
            if config['safemode']:
                print('Nothing to delete')
        else:
            if not config['safemode'] or user_choice("Proceed?", default='no') == 'yes':
                with self.connection.transaction:
                    for r in reversed(list(relations.values())):
                        r.delete_quick()
                print('Done')

    def drop_quick(self):
        """
        Drops the table associated with this relation without cascading and without user prompt.
        If the table has any dependent table(s), this call will fail with an error.
        """
        # TODO: give a better exception message
        if self.is_declared:
            self.connection.query('DROP TABLE %s' % self.full_table_name)
            logger.info("Dropped table %s" % self.full_table_name)
        else:
            logger.info("Nothing to drop: table %s is not declared" % self.full_table_name)

    def drop(self):
        """
        Drop the table and all tables that reference it, recursively.
        User is prompted for confirmation if config['safemode'] is set to True.
        """
        self.connection.dependencies.load()
        do_drop = True
        relations = self.descendants
        if config['safemode']:
            for relation in relations:
                print(relation.full_table_name, '(%d tuples)' % len(relation))
            do_drop = user_choice("Proceed?", default='no') == 'yes'
        if do_drop:
            while relations:
                relations.pop().drop_quick()
            print('Tables dropped.')

    @property
    def size_on_disk(self):
        """
        :return: size of data and indices in bytes on the storage device
        """
        ret = self.connection.query(
            'SHOW TABLE STATUS FROM `{database}` WHERE NAME="{table}"'.format(
                database=self.database, table=self.table_name), as_dict=True).fetchone()
        return ret['Data_length'] + ret['Index_length']

    # --------- functionality used by the decorator ---------
    def _prepare(self):
        """
        This method is overridden by the user_relations subclasses. It is called on an instance
        once when the class is declared.
        """
        pass


class FreeRelation(BaseRelation):
    """
    A base relation without a dedicated class. Each instance is associated with a table
    specified by full_table_name.
    """

    def __init__(self, connection, full_table_name, definition=None, context=None):
        self.database, self._table_name = (s.strip('`') for s in full_table_name.split('.'))
        self._connection = connection
        self._definition = definition
        self._context = context

    def __repr__(self):
        return "FreeRelation(`%s`.`%s`)" % (self.database, self._table_name)

    @property
    def definition(self):
        """
        Definition of the table.

        :return: the definition
        """
        return self._definition

    @property
    def connection(self):
        """
        :return: the connection object of the relation.
        """
        return self._connection

    @property
    def table_name(self):
        """
        :return: the table name in the database
        """
        return self._table_name<|MERGE_RESOLUTION|>--- conflicted
+++ resolved
@@ -1,6 +1,5 @@
 from collections.abc import Mapping
 from collections import OrderedDict, defaultdict
-from itertools import chain
 import numpy as np
 import logging
 import abc
@@ -195,13 +194,10 @@
         >>>     dict(subject_id=8, species="mouse", date_of_birth="2014-09-02")])
 
         """
-        if not rows:
-            return
-
         heading = self.heading
         field_list = None
 
-        def make_insert_row(row):
+        def make_row_to_insert(row):
             """
             :param row:  A tuple to insert
             :return: a dict with fields 'names', 'placeholders', 'values'
@@ -269,27 +265,36 @@
 
             if not attributes:
                 raise DataJointError('Empty tuple')
-            row = dict(zip(('names', 'placeholders', 'values'), zip(*attributes)))
+            row_to_insert = dict(zip(('names', 'placeholders', 'values'), zip(*attributes)))
             nonlocal field_list
             if field_list is None:
-                field_list = row['names']
-            elif set(field_list) != set(row['names']):
+                field_list = row_to_insert['names']
+            elif set(field_list) != set(row_to_insert['names']):
                 raise DataJointError('Attempt to insert rows with different fields')
-            return row
-
-        def row_in_table(row):
+            return row_to_insert
+
+        def row_exists(row):
             """
             :param row: a dict with keys 'row' and 'values'.
             :return: True if row is already in table.
             """
-<<<<<<< HEAD
             primary_key_value = dict((name, value)
                                      for (name, value) in zip(row['names'], row['values']) if heading[name].in_key)
             return self & primary_key_value
 
-        rows = [make_insert_row(row) for row in rows]
+        rows = list(make_row_to_insert(row) for row in rows)
+
+        if not rows:
+            return
+
+        # skip duplicates only if the entire primary key is specified.
+        skip_duplicates = skip_duplicates and set(heading.primary_key).issubset(set(field_list))
+
         if skip_duplicates:
-            rows = list(row for row in rows if not row_in_table(row))
+            rows = list(row for row in rows if not row_exists(row))
+
+        if not rows:
+            return
 
         if replace:
             sql = 'REPLACE'
@@ -302,76 +307,17 @@
 
         # add placeholders to sql
         sql += ','.join('(' + ','.join(row['placeholders']) + ')' for row in rows)
-        #
+        # compile all values into one list
         args = []
-        for row in rows:
-            args.extend(value for value in row['values'] if value is not None)
+        for r in rows:
+            args.extend(v for v in r['values'] if v is not None)
         self.connection.query(sql, args=args)
-=======
-            if heading[name].is_blob:
-                value = pack(value)
-                # This is a temporary hack to address issue #131 (slow blob inserts).
-                # When this problem is fixed by pymysql or python, then pass blob as query argument.
-                placeholder = '0x' + binascii.b2a_hex(value).decode('ascii')
-                value = None
-            elif heading[name].numeric:
-                if np.isnan(value):
-                    name = None  # omit nans
-                placeholder = '%s'
-                value = repr(int(value) if isinstance(value, bool) else value)
-            else:
-                placeholder = '%s'
-            return name, placeholder, value
-
-        if isinstance(tup, np.void):  # np.array insert
-            check_fields(tup.dtype.fields)
-            attributes = [make_attribute(name, tup[name])
-                          for name in heading if name in tup.dtype.fields]
-        elif isinstance(tup, Mapping):  # dict-based insert
-            check_fields(tup.keys())
-            attributes = [make_attribute(name, tup[name]) for name in heading if name in tup]
-        else:  # positional insert
-            try:
-                if len(tup) != len(heading):
-                    raise DataJointError(
-                        'Incorrect number of attributes: '
-                        '{given} given; {expected} expected'.format(
-                            given=len(tup), expected=len(heading)))
-            except TypeError:
-                raise DataJointError('Datatype %s cannot be inserted' % type(tup))
-            else:
-                attributes = [make_attribute(name, value) for name, value in zip(heading, tup)]
-        if not attributes:
-            raise DataJointError('Empty tuple')
-        skip = skip_duplicates
-        if skip:
-            primary_key_value = {name: value for name, _, value in attributes if
-                                 name is not None and heading[name].in_key}
-            # if primary key value is empty, auto_populate is probably used
-            skip = primary_key_value and (self & primary_key_value)
-        if not skip:
-            if replace:
-                sql = 'REPLACE'
-            elif ignore_errors:
-                sql = 'INSERT IGNORE'
-            else:
-                sql = 'INSERT'
-            attributes = (a for a in attributes if a[0] is not None)  # omit dropped attributes
-            names, placeholders, values = tuple(zip(*attributes))
-            sql += " INTO %s (`%s`) VALUES (%s)" % (
-                self.from_clause, '`,`'.join(names), ','.join(placeholders))
-            self.connection.query(sql, args=tuple(v for v in values if v is not None))
->>>>>>> b131d7ed
 
     def delete_quick(self):
         """
         Deletes the table without cascading and without user prompt. If this table has any dependent
         table(s), this will fail.
         """
-<<<<<<< HEAD
-=======
-        # TODO: give a better exception message
->>>>>>> b131d7ed
         self.connection.query('DELETE FROM ' + self.from_clause + self.where_clause)
 
     def delete(self):
