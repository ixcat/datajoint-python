--- conflicted
+++ resolved
@@ -48,11 +48,7 @@
     'safemode': True,
     'display.limit': 7,
     'display.width': 14,
-<<<<<<< HEAD
-    'display.show_tuple_count': True,
-=======
     'display.show_tuple_count': True
->>>>>>> a577bb5c
 })
 
 logger = logging.getLogger(__name__)
