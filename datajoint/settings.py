--- conflicted
+++ resolved
@@ -131,13 +131,6 @@
         try:
             spec = self['stores'][store]
         except KeyError:
-<<<<<<< HEAD
-            raise DataJointError('Storage {store} is requested but not configured'.format(store=store))
-        else:
-            spec['subfolding'] = spec.get('subfolding', DEFAULT_SUBFOLDING)
-        if spec.get('protocol') not in ('file', 's3'):
-            raise DataJointError('Missing or invalid protocol in dj.config["stores"]["{store}"]'.format(store=store))
-=======
             raise DataJointError('Storage {store} is requested but not configured'.format(store=store)) from None
 
         spec['subfolding'] = spec.get('subfolding', DEFAULT_SUBFOLDING)
@@ -165,7 +158,6 @@
         except StopIteration:
             pass  # no invalid keys
 
->>>>>>> 7060d9e8
         return spec
 
     @contextmanager
