"""
AWS S3 operations
"""
from io import BytesIO
import minio   # https://docs.minio.io/docs/python-client-api-reference
import warnings
import uuid
import os


class Folder:
    """
    A Folder instance manipulates a flat folder of objects within an S3-compatible object store
    """
    def __init__(self, endpoint, bucket, access_key, secret_key, location, **_):
        self.client = minio.Minio(endpoint, access_key=access_key, secret_key=secret_key, secure=False)
        self.bucket = bucket
        if not self.client.bucket_exists(bucket):
            warnings.warn('Creating bucket "%s"' % self.bucket)
            self.client.make_bucket(self.bucket)
        self.remote_path = location.lstrip('/')

    def put(self, relative_name, buffer):
        return self.client.put_object(
            self.bucket, '/'.join((self.remote_path, relative_name)), BytesIO(buffer), length=len(buffer))

    def fput(self, relative_name, local_file, **meta):
        return self.client.fput_object(
            self.bucket, '/'.join((self.remote_path, relative_name)), local_file, metadata=meta or None)

    def get(self, relative_name):
        return self.client.get_object(self.bucket, '/'.join((self.remote_path, relative_name))).data

    def fget(self, relative_name, local_filepath):
        """get file from object name to local filepath"""
        name = '/'.join((self.remote_path, relative_name))
        stat = self.client.stat_object(self.bucket, name)
        meta = {k.lower().lstrip('x-amz-meta'): v for k, v in stat.metadata.items()}
        data = self.client.get_object(self.bucket, name)
        os.makedirs(os.path.split(local_filepath)[0], exist_ok=True)
        with open(local_filepath, 'wb') as f:
            for d in data.stream(1 << 16):
                f.write(d)
        return uuid.UUID(meta['contents_hash'])

    def partial_get(self, relative_name, offset, size):
        try:
            return self.client.get_partial_object(
                self.bucket, '/'.join((self.remote_path, relative_name)), offset, size).data
        except minio.error.NoSuchKey:
            return None

<<<<<<< HEAD
    def partial_get(self, blob_hash, offset, size):
        try:
            return self.client.get_partial_object(self.bucket, '/'.join((self.remote_path, blob_hash)), offset, size).data
        except minio.error.NoSuchKey:
            return None

    def get_size(self, blob_hash):
        try:
            return self.client.stat_object(self.bucket, '/'.join((self.remote_path, blob_hash))).size
        except minio.error.NoSuchKey:
            return None

    def clean(self, exclude, max_count=None, verbose=False):
        """
        Delete all objects except for those in the exclude
        :param exclude: a list of blob_hashes to skip.
        :param max_count: maximum number of object to delete
        :param verbose: If True, print deleted objects
        :return: list of objects that failed to delete
        """
        count = itertools.count()
        if verbose:
            def out(name):
                next(count)
                print(name)
                return name
        else:
            def out(name):
                next(count)
                return name

        if verbose:
            print('Deleting...')

        names = (out(x.object_name)
                 for x in self.client.list_objects(self.bucket, self.remote_path + '/', recursive=True)
                 if x.object_name.split('/')[-1] not in exclude)

        failed_deletes = list(
            self.client.remove_objects(self.bucket, itertools.islice(names, max_count)))

        print('Deleted: %i S3 objects' % next(count))
        return failed_deletes
=======
    def get_size(self, relative_name):
        try:
            return self.client.stat_object(self.bucket, '/'.join((self.remote_path, relative_name))).size
        except minio.error.NoSuchKey:
            return None

    def list_objects(self, folder=''):
        return self.client.list_objects(self.bucket, '/'.join((self.remote_path, folder, '')), recursive=True)

    def remove_objects(self, objects_iter):

        failed_deletes = self.client.remove_objects(self.bucket, objects_iter=objects_iter)
        return list(failed_deletes)
>>>>>>> 7060d9e8
<|MERGE_RESOLUTION|>--- conflicted
+++ resolved
@@ -50,51 +50,6 @@
         except minio.error.NoSuchKey:
             return None
 
-<<<<<<< HEAD
-    def partial_get(self, blob_hash, offset, size):
-        try:
-            return self.client.get_partial_object(self.bucket, '/'.join((self.remote_path, blob_hash)), offset, size).data
-        except minio.error.NoSuchKey:
-            return None
-
-    def get_size(self, blob_hash):
-        try:
-            return self.client.stat_object(self.bucket, '/'.join((self.remote_path, blob_hash))).size
-        except minio.error.NoSuchKey:
-            return None
-
-    def clean(self, exclude, max_count=None, verbose=False):
-        """
-        Delete all objects except for those in the exclude
-        :param exclude: a list of blob_hashes to skip.
-        :param max_count: maximum number of object to delete
-        :param verbose: If True, print deleted objects
-        :return: list of objects that failed to delete
-        """
-        count = itertools.count()
-        if verbose:
-            def out(name):
-                next(count)
-                print(name)
-                return name
-        else:
-            def out(name):
-                next(count)
-                return name
-
-        if verbose:
-            print('Deleting...')
-
-        names = (out(x.object_name)
-                 for x in self.client.list_objects(self.bucket, self.remote_path + '/', recursive=True)
-                 if x.object_name.split('/')[-1] not in exclude)
-
-        failed_deletes = list(
-            self.client.remove_objects(self.bucket, itertools.islice(names, max_count)))
-
-        print('Deleted: %i S3 objects' % next(count))
-        return failed_deletes
-=======
     def get_size(self, relative_name):
         try:
             return self.client.stat_object(self.bucket, '/'.join((self.remote_path, relative_name))).size
@@ -107,5 +62,4 @@
     def remove_objects(self, objects_iter):
 
         failed_deletes = self.client.remove_objects(self.bucket, objects_iter=objects_iter)
-        return list(failed_deletes)
->>>>>>> 7060d9e8
+        return list(failed_deletes)