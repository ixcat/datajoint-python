"""
AWS S3 operations
"""
from io import BytesIO
import minio   # https://docs.minio.io/docs/python-client-api-reference
import warnings
import itertools


class Folder:
    """
    A Folder instance manipulates a flat folder of objects within an S3-compatible object store
    """
    def __init__(self, endpoint, bucket, access_key, secret_key, location, database, **_):
        self.client = minio.Minio(endpoint, access_key=access_key, secret_key=secret_key, secure=False)
        self.bucket = bucket
        self.remote_path = '/'.join((location.lstrip('/'), database))

    def put(self, blob_hash, blob):
        try:
            self.client.put_object(self.bucket, '/'.join((self.remote_path, blob_hash)), BytesIO(blob), len(blob))
        except minio.error.NoSuchBucket:
            warnings.warn('Creating bucket "%s"' % self.bucket)
            self.client.make_bucket(self.bucket)
            self.put(blob_hash, blob)

    def get(self, blob_hash):
        try:
            return self.client.get_object(self.bucket, '/'.join((self.remote_path, blob_hash))).data
        except minio.error.NoSuchKey:
            return None

    def partial_get(self, blob_hash, offset, size):
        try:
            return self.client.get_partial_object(self.bucket, '/'.join((self.remote_path, blob_hash)), offset, size).data
        except minio.error.NoSuchKey:
            return None

    def get_size(self, blob_hash):
<<<<<<< HEAD
        try: 
=======
        try:
>>>>>>> 8ccf3525
            return self.client.stat_object(self.bucket, '/'.join((self.remote_path, blob_hash))).size
        except minio.error.NoSuchKey:
            return None

    def clean(self, exclude, max_count=None, verbose=False):
        """
        Delete all objects except for those in the exclude
        :param exclude: a list of blob_hashes to skip.
        :param max_count: maximum number of object to delete
        :param verbose: If True, print deleted objects
        :return: list of objects that failed to delete
        """
        count = itertools.count()
        if verbose:
            def out(name):
                next(count)
                print(name)
                return name
        else:
            def out(name):
                next(count)
                return name

        if verbose:
            print('Deleting...')

        names = (out(x.object_name)
                 for x in self.client.list_objects(self.bucket, self.remote_path + '/', recursive=True)
                 if x.object_name.split('/')[-1] not in exclude)

        failed_deletes = list(
            self.client.remove_objects(self.bucket, itertools.islice(names, max_count)))

        print('Deleted: %i S3 objects' % next(count))
        return failed_deletes<|MERGE_RESOLUTION|>--- conflicted
+++ resolved
@@ -37,11 +37,7 @@
             return None
 
     def get_size(self, blob_hash):
-<<<<<<< HEAD
-        try: 
-=======
         try:
->>>>>>> 8ccf3525
             return self.client.stat_object(self.bucket, '/'.join((self.remote_path, blob_hash))).size
         except minio.error.NoSuchKey:
             return None
