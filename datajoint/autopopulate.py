--- conflicted
+++ resolved
@@ -39,6 +39,38 @@
 
     def populate(self, restriction=None, suppress_errors=False, reserve_jobs=False):
         """
+        rel.populate() calls rel._make_tuples(key) for every primary key in self.pop_rel
+        for which there is not already a tuple in rel.
+        """
+        assert not reserve_jobs, NotImplemented   # issue #5
+        error_list = [] if suppress_errors else None
+        if not isinstance(self.populate_relation, RelationalOperand):
+            raise DataJointError('Invalid populate_relation value')
+        self.conn._cancel_transaction()  # rollback previous transaction, if any
+        unpopulated = (self.populate_relation - self.target) & restriction
+        for key in unpopulated.project():
+            self.conn._start_transaction()
+            if key in self.target:  # already populated
+                self.conn._cancel_transaction()
+            else:
+                logger.info('Populating: ' + str(key))
+                try:
+                    self._make_tuples(key)
+                except Exception as error:
+                    self.conn._cancel_transaction()
+                    if not suppress_errors:
+                        raise
+                    else:
+                        print(error)
+                        error_list.append((key, error))
+                else:
+                    self.conn._commit_transaction()
+        logger.info('Done populating.')
+        return error_list
+
+
+    def populate(self, restriction=None, suppress_errors=False, reserve_jobs=False):
+        """
         rel.populate() calls rel._make_tuples(key) for every primary key in self.populate_relation
         for which there is not already a tuple in rel.
 
@@ -65,11 +97,7 @@
                 for attempts in range(max_attempts):
                     try:
                         with self.conn.transaction():
-<<<<<<< HEAD
-                            if not key in self.target:  # key not populated yet
-=======
-                            if key not in self.target:  # already populated
->>>>>>> b5f1c761
+                            if key not in self.target:  # key not populated yet
                                 logger.info('Populating: ' + str(key))
                                 self._make_tuples(dict(key))
                         break
