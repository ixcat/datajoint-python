--- conflicted
+++ resolved
@@ -41,14 +41,6 @@
     :param download_path: for fetches that download data, e.g. attachments
     :return: unpacked data
     """
-<<<<<<< HEAD
-
-    if data is None:
-        return 
-
-    extern = connection.schemas[attr.database].external[attr.store] if attr.is_external else None
-
-=======
     if data is None:
         return
     extern = connection.schemas[attr.database].external[attr.store] if attr.is_external else None
@@ -56,7 +48,6 @@
     if attr.is_filepath:
         return extern.fget(uuid.UUID(bytes=data))[0]
 
->>>>>>> 7060d9e8
     if attr.is_attachment:
         # Steps: 
         # 1. peek the filename from the blob without downloading remote
@@ -69,14 +60,8 @@
         size -= len(filename) + 1
         filepath = os.path.join(download_path, filename)
         if os.path.isfile(filepath) and size == os.path.getsize(filepath):
-<<<<<<< HEAD
-            local_checksum = hash.uuid_from_file(download_path, filename)
-            remote_checksum = (uuid.UUID(bytes=data)
-                    if attr.is_external else hash.uuid_from_buffer(data))
-=======
             local_checksum = hash.uuid_from_file(filepath, filename + '\0')
             remote_checksum = uuid.UUID(bytes=data) if attr.is_external else hash.uuid_from_buffer(data)
->>>>>>> 7060d9e8
             if local_checksum == remote_checksum: 
                 return filepath  # the existing file is okay
         # Download remote attachment
@@ -107,11 +92,7 @@
 class Fetch:
     """
     A fetch object that handles retrieving elements from the table expression.
-<<<<<<< HEAD
-    :param expression: the table expression to fetch from.
-=======
     :param expression: the QueryExpression object to fetch from.
->>>>>>> 7060d9e8
     """
 
     def __init__(self, expression):
