"""
DataJoint for Python is a framework for building data piplines using MySQL databases
to represent pipeline structure and bulk storage systems for large objects.
DataJoint is built on the foundation of the relational data model and prescribes a
consistent method for organizing, populating, and querying data.

The DataJoint data model is described in https://arxiv.org/abs/1807.11104

DataJoint is free software under the LGPL License. In addition, we request
that any use of DataJoint leading to a publication be acknowledged in the publication.

Please cite:
    http://biorxiv.org/content/early/2015/11/14/031658
    http://dx.doi.org/10.1101/031658
"""

__author__ = "DataJoint Contributors"
__date__ = "February 7, 2019"
__all__ = ['__author__', '__version__',
           'config', 'conn', 'Connection',
           'schema', 'create_virtual_module', 'list_schemas',
           'Table', 'FreeTable',
           'Manual', 'Lookup', 'Imported', 'Computed', 'Part',
           'Not', 'AndList', 'U', 'Diagram', 'Di', 'ERD',
           'set_password', 'kill',
<<<<<<< HEAD
           'MatCell', 'MatStruct', 'AttributeAdapter',
           'DataJointError', 'DuplicateError', 'key']

=======
           'MatCell', 'MatStruct',
           'errors', 'DataJointError', 'key']
>>>>>>> 272531b9

from .version import __version__
from .settings import config
from .connection import conn, Connection
from .schema import Schema as schema
from .schema import create_virtual_module, list_schemas
from .table import Table, FreeTable
from .user_tables import Manual, Lookup, Imported, Computed, Part
from .expression import Not, AndList, U
from .diagram import Diagram
from .admin import set_password, kill
from .blob import MatCell, MatStruct
from .fetch import key
<<<<<<< HEAD
from .attribute_adapter import AttributeAdapter
=======
from . import errors
from .errors import DataJointError
>>>>>>> 272531b9

ERD = Di = Diagram   # Aliases for Diagram<|MERGE_RESOLUTION|>--- conflicted
+++ resolved
@@ -23,14 +23,8 @@
            'Manual', 'Lookup', 'Imported', 'Computed', 'Part',
            'Not', 'AndList', 'U', 'Diagram', 'Di', 'ERD',
            'set_password', 'kill',
-<<<<<<< HEAD
            'MatCell', 'MatStruct', 'AttributeAdapter',
-           'DataJointError', 'DuplicateError', 'key']
-
-=======
-           'MatCell', 'MatStruct',
            'errors', 'DataJointError', 'key']
->>>>>>> 272531b9
 
 from .version import __version__
 from .settings import config
@@ -44,11 +38,8 @@
 from .admin import set_password, kill
 from .blob import MatCell, MatStruct
 from .fetch import key
-<<<<<<< HEAD
 from .attribute_adapter import AttributeAdapter
-=======
 from . import errors
 from .errors import DataJointError
->>>>>>> 272531b9
 
 ERD = Di = Diagram   # Aliases for Diagram