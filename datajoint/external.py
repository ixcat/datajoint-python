import os
from tqdm import tqdm
from . import config, DataJointError
from .hash import long_hash
from .blob import pack, unpack
from .base_relation import BaseRelation
from .declare import STORE_HASH_LENGTH, HASH_DATA_TYPE
from . import s3
from .utils import safe_write


class ExternalFileHandler:

    _handlers = {}  # handler mapping - statically initialized below.

    def __init__(self, store, database):
        self._store = store
        self._database = database
        self._spec = config[store]

    @classmethod
    def get_handler(cls, store, database):

        if store not in config:
            raise DataJointError(
                'Store "{store}" is not configured'.format(store=store))

        spec = config[store]

        if 'protocol' not in spec:
            raise DataJointError(
                'Store "{store}" config is missing the protocol field'
                .format(store=store))

        protocol = spec['protocol']

        if protocol not in cls._handlers:
            raise DataJointError(
                'Unknown external storage protocol "{protocol}" for "{store}"'
                .format(store=store, protocol=protocol))

        return cls._handlers[protocol](store, database)

    def check_required(self, store, storetype, required):

        missing = list(i for i in required if i not in self._spec)

        if len(missing):
            raise DataJointError(
                'Store "{s}" incorrectly configured for "{t}", missing: {m}'
                .format(s=store, t=storetype, m=missing))

    def hash_obj(self, obj):
        blob = pack(obj)
        hash = long_hash(blob) + self._store[len('external-'):]
        return (blob, hash)

    @staticmethod
    def hash_to_store(hash):
        store = hash[STORE_HASH_LENGTH:]
        return 'external' + ('-' if store else '') + store

    def put(self, obj):
        ''' returns (blob, hash) '''
        raise NotImplementedError(
            'put method not implemented for', type(self))

    def get_blob(self, hash):
        ''' returns undecoded 'blob' '''
        raise NotImplementedError(
            'get_blob method not implemented for', type(self))

    def get_obj(self, hash):
        ''' returns decoded 'obj' '''
        raise NotImplementedError(
            'get_obj method not implemented for', type(self))

    def get(self, hash):
        ''' returns decoded 'obj' '''
        return self.get_obj(hash)


class RawFileHandler(ExternalFileHandler):

    required = ('location',)

    def __init__(self, store, database):
        super().__init__(store, database)
        self.check_required(store, 's3', RawFileHandler.required)
        self._location = self._spec['location']

    def get_folder(self):
        return os.path.join(self._location, self._database)

    def put(self, obj):
        (blob, hash) = self.hash_obj(obj)

        folder = self.get_folder()
        full_path = os.path.join(folder, hash)
        if not os.path.isfile(full_path):
            try:
                with open(full_path, 'wb') as f:
                    f.write(blob)
            except FileNotFoundError:
                os.makedirs(folder)
                with open(full_path, 'wb') as f:
                    f.write(blob)

        return (blob, hash)

    def get_blob(self, hash):
        full_path = os.path.join(self.get_folder(), hash)
        try:
            with open(full_path, 'rb') as f:
                return f.read()
        except FileNotFoundError:
                raise DataJointError('Lost external blob')

    def get_obj(self, hash):
        return unpack(self.get_blob(hash))

    def get(self, hash):
        return self.get_obj(hash)


class CacheFileHandler(ExternalFileHandler):
    '''
    A CacheFileHandler mixin implementation.

    Requires a concrete 'upstream' backend file handling implementation.
    Should be 1st in inheritance list w/r/t backend implementation - e.g.:

      CachedFoo(CacheFileHandler, OtherFileHandler)

    Will cache objects in config['external-cache']['location'], relying on
    superclass for coherent get/put operations on the 'reference' blobs.

    Cleanup currently not implemented.
    '''

    def __init__(self, store, database):
        super().__init__(store, database)  # initialize non-mixin parameters

        # validate mixin cache parameters
        if 'external-cache' not in config:
            raise DataJointError('External Cache is not configured')

        cache_spec = config['external-cache']

        if 'location' not in cache_spec:
            raise DataJointError(
                'External Cache configuration missing "location"')

        self._cache_spec = cache_spec
        self._cache_location = cache_spec['location']

    def get_cache_folder(self):
        return os.path.join(self._cache_location, self._database)

    def _clean_cache(self):
        pass  # TODO: implement _clean_cache

    def _put_cache(self, blob, hash):

        self._clean_cache()

        folder = self.get_cache_folder()
        full_path = os.path.join(folder, hash)

        if not os.path.isfile(full_path):
            try:
                with open(full_path, 'wb') as f:
                    f.write(blob)
            except FileNotFoundError:
                os.makedirs(folder)
                with open(full_path, 'wb') as f:
                    f.write(blob)
        else:
            pass  # TODO: track recent file usage to assist _clean_cache

        return (blob, hash)

    def put(self, obj):
        return self._put_cache(*super().put(obj))

    def get_blob(self, hash):
        blob = super().get_blob(hash)
        self._put_cache(blob, hash)
        return blob

    def get_obj(self, hash):
        return unpack(self.get_blob(hash))

    def get(self, hash):
        return self.get_obj(hash)


class CachedRawFileHandler(CacheFileHandler, RawFileHandler):
    pass


ExternalFileHandler._handlers = {
    'file': RawFileHandler,
    'cache': CacheFileHandler,
    'cache-file': CachedRawFileHandler,
}


class ExternalTable(BaseRelation):
    """
    The table tracking externally stored objects.
    Declare as ExternalTable(connection, database)
    """
    def __init__(self, arg, database=None):
        if isinstance(arg, ExternalTable):
            super().__init__(arg)
            # copy constructor
            self.database = arg.database
            self._connection = arg._connection
            return
        super().__init__()
        self.database = database
        self._connection = arg
        if not self.is_declared:
            self.declare()

    @property
    def definition(self):
        return """
        # external storage tracking
        hash  : {hash_data_type}  # the hash of stored object + store name
        ---
        size      :bigint unsigned   # size of object in bytes
        timestamp=CURRENT_TIMESTAMP  :timestamp   # automatic timestamp
        """.format(hash_data_type=HASH_DATA_TYPE)

    @property
    def table_name(self):
        return '~external'

    def put(self, store, obj):
        """
        put an object in external store
        """
<<<<<<< HEAD
        (blob, hash) = ExternalFileHandler.get_handler(
            store, self.database).put(obj)
=======
        spec = self._get_store_spec(store)
        blob = pack(obj)
        blob_hash = long_hash(blob) + store[len('external-'):]
        if spec['protocol'] == 'file':
            folder = os.path.join(spec['location'], self.database)
            full_path = os.path.join(folder, blob_hash)
            if not os.path.isfile(full_path):
                try:
                    safe_write(full_path, blob)
                except FileNotFoundError:
                    os.makedirs(folder)
                    safe_write(full_path, blob)
        elif spec['protocol'] == 's3':
            s3.Folder(database=self.database, **spec).put(blob_hash, blob)
        else:
            raise DataJointError('Unknown external storage protocol {protocol} for {store}'.format(
                store=store, protocol=spec['protocol']))
>>>>>>> a577bb5c

        # insert tracking info
        self.connection.query(
            "INSERT INTO {tab} (hash, size) VALUES ('{hash}', {size}) "
            "ON DUPLICATE KEY UPDATE timestamp=CURRENT_TIMESTAMP".format(
<<<<<<< HEAD
                tab=self.full_table_name, hash=hash, size=len(blob)))

        return hash
=======
                tab=self.full_table_name,
                hash=blob_hash,
                size=len(blob)))
        return blob_hash
>>>>>>> a577bb5c

    def get(self, blob_hash):
        """
        get an object from external store.
        Does not need to check whether it's in the table.
        """
<<<<<<< HEAD
        return ExternalFileHandler.get_handler(
            ExternalFileHandler.hash_to_store(hash), self.database).get(hash)
=======
        store = blob_hash[STORE_HASH_LENGTH:]
        store = 'external' + ('-' if store else '') + store

        cache_folder = config.get('cache', None)

        blob = None
        if cache_folder:
            try:
                with open(os.path.join(cache_folder, blob_hash), 'rb') as f:
                    blob = f.read()
            except FileNotFoundError:
                pass

        if blob is None:
            spec = self._get_store_spec(store)
            if spec['protocol'] == 'file':
                full_path = os.path.join(spec['location'], self.database, blob_hash)
                try:
                    with open(full_path, 'rb') as f:
                        blob = f.read()
                except FileNotFoundError:
                    raise DataJointError('Lost access to external blob %s.' % full_path) from None
            elif spec['protocol'] == 's3':
                try:
                    blob = s3.Folder(database=self.database, **spec).get(blob_hash)
                except TypeError:
                    raise DataJointError('External store {store} configuration is incomplete.'.format(store=store))
            else:
                raise DataJointError('Unknown external storage protocol "%s"' % spec['protocol'])

            if cache_folder:
                if not os.path.exists(cache_folder):
                    os.makedirs(cache_folder)
                safe_write(os.path.join(cache_folder, blob_hash), blob)

        return unpack(blob)

    @property
    def references(self):
        """
        :return: generator of referencing table names and their referencing columns
        """
        return self.connection.query("""
        SELECT concat('`', table_schema, '`.`', table_name, '`') as referencing_table, column_name
        FROM information_schema.key_column_usage
        WHERE referenced_table_name="{tab}" and referenced_table_schema="{db}"
        """.format(tab=self.table_name, db=self.database), as_dict=True)

    def delete(self):
        return self.delete_quick()

    def delete_quick(self):
        raise DataJointError('The external table does not support delete. Please use delete_garbage instead.')

    def drop(self):
        """drop the table"""
        self.drop_quick()

    def drop_quick(self):
        """drop the external table -- works only when it's empty"""
        if self:
            raise DataJointError('Cannot drop a non-empty external table. Please use delete_garabge to clear it.')
        self.drop_quick()

    def delete_garbage(self):
        """
        Delete items that are no longer referenced.
        This operation is safe to perform at any time.
        """
        self.connection.query(
            "DELETE FROM `{db}`.`{tab}` WHERE ".format(tab=self.table_name, db=self.database) +
            " AND ".join(
                'hash NOT IN (SELECT {column_name} FROM {referencing_table})'.format(**ref)
                for ref in self.references) or "TRUE")
        print('Deleted %d items' % self.connection.query("SELECT ROW_COUNT()").fetchone()[0])

    def clean_store(self, store, display_progress=True):
        """
        Clean unused data in an external storage repository from unused blobs.
        This must be performed after delete_garbage during low-usage periods to reduce risks of data loss.
        """
        spec = self._get_store_spec(store)
        progress = tqdm if display_progress else lambda x: x
        if spec['protocol'] == 'file':
            folder = os.path.join(spec['location'], self.database)
            delete_list = set(os.listdir(folder)).difference(self.fetch('hash'))
            print('Deleting %d unused items from %s' % (len(delete_list), folder), flush=True)
            for f in progress(delete_list):
                os.remove(os.path.join(folder, f))
        elif spec['protocol'] == 's3':
            try:
                s3.Folder(database=self.database, **spec).clean(self.fetch('hash'))
            except TypeError:
                raise DataJointError('External store {store} configuration is incomplete.'.format(store=store))

    @staticmethod
    def _get_store_spec(store):
        try:
            spec = config[store]
        except KeyError:
            raise DataJointError('Storage {store} is requested but not configured'.format(store=store)) from None
        if 'protocol' not in spec:
            raise DataJointError('Storage {store} config is missing the protocol field'.format(store=store))
        if spec['protocol'] not in {'file', 's3'}:
            raise DataJointError(
                'Unknown external storage protocol "{protocol}" in "{store}"'.format(store=store, **spec))
        return spec
>>>>>>> a577bb5c
<|MERGE_RESOLUTION|>--- conflicted
+++ resolved
@@ -242,10 +242,6 @@
         """
         put an object in external store
         """
-<<<<<<< HEAD
-        (blob, hash) = ExternalFileHandler.get_handler(
-            store, self.database).put(obj)
-=======
         spec = self._get_store_spec(store)
         blob = pack(obj)
         blob_hash = long_hash(blob) + store[len('external-'):]
@@ -263,32 +259,21 @@
         else:
             raise DataJointError('Unknown external storage protocol {protocol} for {store}'.format(
                 store=store, protocol=spec['protocol']))
->>>>>>> a577bb5c
 
         # insert tracking info
         self.connection.query(
             "INSERT INTO {tab} (hash, size) VALUES ('{hash}', {size}) "
             "ON DUPLICATE KEY UPDATE timestamp=CURRENT_TIMESTAMP".format(
-<<<<<<< HEAD
-                tab=self.full_table_name, hash=hash, size=len(blob)))
-
-        return hash
-=======
                 tab=self.full_table_name,
                 hash=blob_hash,
                 size=len(blob)))
         return blob_hash
->>>>>>> a577bb5c
 
     def get(self, blob_hash):
         """
         get an object from external store.
         Does not need to check whether it's in the table.
         """
-<<<<<<< HEAD
-        return ExternalFileHandler.get_handler(
-            ExternalFileHandler.hash_to_store(hash), self.database).get(hash)
-=======
         store = blob_hash[STORE_HASH_LENGTH:]
         store = 'external' + ('-' if store else '') + store
 
@@ -396,4 +381,3 @@
             raise DataJointError(
                 'Unknown external storage protocol "{protocol}" in "{store}"'.format(store=store, **spec))
         return spec
->>>>>>> a577bb5c
