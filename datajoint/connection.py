--- conflicted
+++ resolved
@@ -148,25 +148,16 @@
                     sql_mode="NO_ZERO_DATE,NO_ZERO_IN_DATE,ERROR_FOR_DIVISION_BY_ZERO,"
                              "STRICT_ALL_TABLES,NO_ENGINE_SUBSTITUTION",
                     charset=config['connection.charset'],
-<<<<<<< HEAD
                     **{k: v for k, v in self.conn_info.items() if k != 'ssl_input'})
-=======
-                    **{k: v for k, v in self.conn_info.items()
-                    if k != 'ssl_input'})
->>>>>>> 31edaead
             except client.err.InternalError:
                 self._conn = client.connect(
                     init_command=self.init_fun,
                     sql_mode="NO_ZERO_DATE,NO_ZERO_IN_DATE,ERROR_FOR_DIVISION_BY_ZERO,"
                              "STRICT_ALL_TABLES,NO_ENGINE_SUBSTITUTION",
                     charset=config['connection.charset'],
-<<<<<<< HEAD
-                    **{k: v for k, v in self.conn_info.items() if k not in ['ssl_input', 'ssl']})
-=======
                     **{k: v for k, v in self.conn_info.items()
                     if not(k == 'ssl_input' or
                     k == 'ssl' and self.conn_info['ssl_input'] is None)})
->>>>>>> 31edaead
         self._conn.autocommit(True)
 
     def close(self):
