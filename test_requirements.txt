--- conflicted
+++ resolved
@@ -1,8 +1,3 @@
 matplotlib
-<<<<<<< HEAD
-pygraphviz
-tqdm
-=======
 pydotplus
->>>>>>> 8ea75a66
 moto